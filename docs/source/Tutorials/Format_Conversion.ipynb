{
 "cells": [
  {
   "cell_type": "markdown",
   "id": "7aebcdc1",
   "metadata": {},
   "source": [
    "# Format Conversion"
   ]
  },
  {
   "cell_type": "markdown",
   "id": "106316f4",
   "metadata": {},
   "source": [
    "This section introduces how to do format conversion, so that you can work with other spatial tools while using Stereopy."
   ]
  },
  {
   "cell_type": "markdown",
   "id": "4dd89129",
   "metadata": {},
   "source": [
    "## Working with Scanpy"
   ]
  },
  {
   "attachments": {},
   "cell_type": "markdown",
   "id": "90f184f0",
   "metadata": {},
   "source": [
    "IO module provides the function `stereo.io.stereo_to_anndata` to convert StereoExpData object into Anndata and output the corresponding `.h5ad` file."
   ]
  },
  {
   "cell_type": "code",
   "execution_count": null,
   "id": "54a8af2f",
   "metadata": {},
   "outputs": [],
   "source": [
    "import stereo as st\n",
    "import warnings\n",
    "warnings.filterwarnings('ignore')\n",
    "\n",
    "# read the GEF file\n",
    "data_path = './SS200000135TL_D1.tissue.gef'\n",
    "data = st.io.read_gef(file_path=data_path, bin_size=50)\n",
    "data.tl.raw_checkpoint()\n",
    "\n",
    "# remember to set flavor as scanpy \n",
    "adata = st.io.stereo_to_anndata(data,flavor='scanpy',output='scanpy_out.h5ad')"
   ]
  },
  {
   "cell_type": "markdown",
   "id": "9d242f95",
   "metadata": {},
   "source": [
    "## Working with Seurat"
   ]
  },
  {
   "attachments": {},
   "cell_type": "markdown",
   "id": "1fe92781",
   "metadata": {},
   "source": [
    "If you want to get the normalizetion result and convert the output `.h5ad` into the `.rds` file, you need to save raw data before performing normalization. Otherwise, it will raise errors during conversion. Conversion process mainly includes two steps."
   ]
  },
  {
   "attachments": {},
   "cell_type": "markdown",
   "id": "4dac3bf4",
   "metadata": {},
   "source": [
    "### Ouput H5ad"
   ]
  },
  {
   "cell_type": "code",
   "execution_count": null,
   "id": "281eac2a",
   "metadata": {},
   "outputs": [],
   "source": [
    "import stereo as st\n",
    "import warnings\n",
    "warnings.filterwarnings('ignore')\n",
    "\n",
    "# read the GEF file\n",
    "data_path = './S200000135TL_D1.tissue.gef'\n",
    "data = st.io.read_gef(file_path=data_path, bin_size=50)\n",
    "data.tl.raw_checkpoint()\n",
    "\n",
    "# remember to set flavor as seurat \n",
    "adata = st.io.stereo_to_anndata(data,flavor='seurat',output='seurat_out.h5ad')"
   ]
  },
  {
   "attachments": {},
   "cell_type": "markdown",
   "id": "aac977b9",
   "metadata": {},
   "source": [
    "### H5ad to RDS"
   ]
  },
  {
   "attachments": {},
   "cell_type": "markdown",
   "id": "8459f063",
   "metadata": {},
   "source": [
<<<<<<< HEAD
    "The output `.h5ad` could be converted into `.rds` file by [**annh5ad2rds.R**](https://github.com/BGIResearch/stereopy/blob/dev/docs/source/_static/annh5ad2rds.R). "
=======
    "The output `.h5ad` could be converted into `.rds` file by [**annh5ad2rds.R**](https://github.com/STOmics/stereopy/blob/dev/docs/source/_static/annh5ad2rds.R). "
>>>>>>> 76a68d99
   ]
  },
  {
   "cell_type": "markdown",
   "id": "a837ebee",
   "metadata": {},
   "source": [
    "Run this command line in your own R environment:"
   ]
  },
  {
   "cell_type": "code",
   "execution_count": null,
   "id": "a61c631f",
   "metadata": {},
   "outputs": [],
   "source": [
    "Rscript annh5ad2rds.R --infile <h5ad file> --outfile <rds file>"
   ]
  }
 ],
 "metadata": {
  "kernelspec": {
   "display_name": "Python 3",
   "language": "python",
   "name": "python3"
  },
  "language_info": {
   "codemirror_mode": {
    "name": "ipython",
    "version": 3
   },
   "file_extension": ".py",
   "mimetype": "text/x-python",
   "name": "python",
   "nbconvert_exporter": "python",
   "pygments_lexer": "ipython3",
   "version": "3.6.2"
  },
  "vscode": {
   "interpreter": {
    "hash": "70dbeb2a90198859cd91b6ea0f3adc73d66939fe301617b631d99dfc954c0323"
   }
  }
 },
 "nbformat": 4,
 "nbformat_minor": 5
}<|MERGE_RESOLUTION|>--- conflicted
+++ resolved
@@ -114,11 +114,7 @@
    "id": "8459f063",
    "metadata": {},
    "source": [
-<<<<<<< HEAD
-    "The output `.h5ad` could be converted into `.rds` file by [**annh5ad2rds.R**](https://github.com/BGIResearch/stereopy/blob/dev/docs/source/_static/annh5ad2rds.R). "
-=======
     "The output `.h5ad` could be converted into `.rds` file by [**annh5ad2rds.R**](https://github.com/STOmics/stereopy/blob/dev/docs/source/_static/annh5ad2rds.R). "
->>>>>>> 76a68d99
    ]
   },
   {
