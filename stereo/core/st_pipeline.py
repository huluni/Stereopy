#!/usr/bin/env python3
# coding: utf-8
"""
@file: st_pipeline.py
@description: 
@author: Ping Qiu
@email: qiuping1@genomics.cn
@last modified by: Ping Qiu

change log:
    2021/07/20  create file.
"""
import copy
from functools import wraps
from typing import Optional, Union
from multiprocessing import cpu_count

from anndata import AnnData
from typing_extensions import Literal

import numpy as np
import pandas as pd
from scipy.sparse import issparse

from ..log_manager import logger
from ..utils.time_consume import TimeConsume
from ..algorithm.algorithm_base import AlgorithmBase

tc = TimeConsume()


def logit(func):
    @wraps(func)
    def wrapped(*args, **kwargs):
        logger.info('start to run {}...'.format(func.__name__))
        tk = tc.start()
        res = func(*args, **kwargs)
        logger.info('{} end, consume time {:.4f}s.'.format(func.__name__, tc.get_time_consumed(key=tk, restart=False)))
        return res

    return wrapped


class StPipeline(object):

    def __init__(self, data):
        """
        A analysis tool sets for StereoExpData. include preprocess, filter, cluster, plot and so on.

        :param data: StereoExpData object.
        """
        self.data = data
        self.result = dict()
        self._raw = None
        self.key_record = {'hvg': [], 'pca': [], 'neighbors': [], 'umap': [], 'cluster': [], 'marker_genes': []}

    def __getattr__(self, item):
        dict_attr = self.__dict__.get(item, None)
        if dict_attr:
            return dict_attr

        # start with __ may not be our algorithm function, and will cause import problem
        if item.startswith('__'):
            raise AttributeError

        new_attr = AlgorithmBase.get_attribute_helper(item, self.data, self.result)
        if new_attr:
            self.__setattr__(item, new_attr)
            logger.info(f'register algorithm {new_attr} to {self}')
            return new_attr

        raise AttributeError(
            f'{item} not existed, please check the function name you called!'
        )

    @property
    def raw(self):
        """
        get the StereoExpData whose exp_matrix is raw count.

        :return:
        """
        return self._raw

    @raw.setter
    def raw(self, value):
        """
        set the raw data.

        :param value: StereoExpData.
        :return:
        """
        self._raw = copy.deepcopy(value)

    def reset_raw_data(self):
        """
        reset the self.data to the raw data.

        :return:
        """
        self.data = self.raw

    def raw_checkpoint(self):
        """
        Save the current results to self.raw.
        :param key:
        :param res_key:
        :return:
        """
        self.raw = self.data

    def reset_key_record(self, key, res_key):
        """
        reset key and coordinated res_key in key_record.
        :param key:
        :param res_key:
        :return:
        """
        if key in self.key_record.keys():
            if res_key in self.key_record[key]:
                self.key_record[key].remove(res_key)
            self.key_record[key].append(res_key)
        else:
            self.key_record[key] = [res_key]

    @logit
    def cal_qc(self):
        """
        calculate three qc index including the number of genes expressed in the count matrix, the total counts per cell
        and the percentage of counts in mitochondrial genes.

        :return:
        """
        from ..preprocess.qc import cal_qc
        cal_qc(self.data)

    @logit
    def filter_cells(self, min_gene=None, max_gene=None, min_n_genes_by_counts=None, max_n_genes_by_counts=None,
                     pct_counts_mt=None, cell_list=None, inplace=True):
        """
        filter cells based on numbers of genes expressed.

        :param min_gene: Minimum number of genes expressed for a cell pass filtering.
        :param max_gene: Maximum number of genes expressed for a cell pass filtering.
        :param min_n_genes_by_counts: Minimum number of  n_genes_by_counts for a cell pass filtering.
        :param max_n_genes_by_counts: Maximum number of  n_genes_by_counts for a cell pass filtering.
        :param pct_counts_mt: Maximum number of  pct_counts_mt for a cell pass filtering.
        :param cell_list: the list of cells which will be filtered.
        :param inplace: whether inplace the original data or return a new data.
        :return:
        """
        from ..preprocess.filter import filter_cells
        data = filter_cells(self.data, min_gene, max_gene, min_n_genes_by_counts, max_n_genes_by_counts, pct_counts_mt,
                            cell_list, inplace)
        return data

    @logit
    def filter_genes(self, min_cell=None, max_cell=None, gene_list=None, inplace=True):
        """
        filter genes based on the numbers of cells.

        :param min_cell: Minimum number of cells for a gene pass filtering.
        :param max_cell: Maximun number of cells for a gene pass filtering.
        :param gene_list: the list of genes which will be filtered.
        :param inplace: whether inplace the original data or return a new data.
        :return:
        """
        from ..preprocess.filter import filter_genes
        data = filter_genes(self.data, min_cell, max_cell, gene_list, inplace)
        return data

    @logit
    def filter_coordinates(self, min_x=None, max_x=None, min_y=None, max_y=None, inplace=True):
        """
        filter cells based on the coordinates of cells.

        :param min_x: Minimum of x for a cell pass filtering.
        :param max_x: Maximum of x for a cell pass filtering.
        :param min_y: Minimum of y for a cell pass filtering.
        :param max_y: Maximum of y for a cell pass filtering.
        :param inplace: whether inplace the original data or return a new data.
        :return:
        """
        from ..preprocess.filter import filter_coordinates
        data = filter_coordinates(self.data, min_x, max_x, min_y, max_y, inplace)
        return data

    @logit
    def log1p(self, inplace=True, res_key='log1p'):
        """
        log1p for express matrix.

        :param inplace: whether inplace the original data or get a new express matrix after log1p.
        :param res_key: the key for getting the result from the self.result.
        :return:
        """
        if inplace:
            self.data.exp_matrix = np.log1p(self.data.exp_matrix)
        else:
            self.result[res_key] = np.log1p(self.data.exp_matrix)

    @logit
    def normalize_total(self, target_sum=10000, inplace=True, res_key='normalize_total'):
        """
        total count normalize the data to `target_sum` reads per cell, so that counts become comparable among cells.

        :param target_sum: the number of reads per cell after normalization.
        :param inplace: whether inplace the original data or get a new express matrix after normalize_total.
        :param res_key: the key for getting the result from the self.result.
        :return:
        """
        from ..algorithm.normalization import normalize_total
        if inplace:
            self.data.exp_matrix = normalize_total(self.data.exp_matrix, target_sum=target_sum)
        else:
            self.result[res_key] = normalize_total(self.data.exp_matrix, target_sum=target_sum)

    @logit
    def scale(self, zero_center=True, max_value=None, inplace=True, res_key='scale'):
        """
        scale to unit variance and zero mean for express matrix.

        :param zero_center: ignore zero variables if `False`
        :param max_value: truncate to this value after scaling. If `None`, do not truncate.
        :param inplace: whether inplace the original data or get a new express matrix after scale.
        :param res_key: the key for getting the result from the self.result.
        :return:
        """
        from ..algorithm.scale import scale
        if inplace:
            self.data.exp_matrix = scale(self.data.exp_matrix, zero_center, max_value)
        else:
            self.result[res_key] = scale(self.data.exp_matrix, zero_center, max_value)

    @logit
    def quantile(self, inplace=True, res_key='quantile'):
        """
        Normalize the columns of X to each have the same distribution. Given an expression matrix  of M genes by N
        samples, quantile normalization ensures all samples have the same spread of data (by construction).

        :param inplace: whether inplace the original data or get a new express matrix after quantile.
        :param res_key: the key for getting the result from the self.result.
        :return:
        """
        from ..algorithm.normalization import quantile_norm
        if issparse(self.data.exp_matrix):
            self.data.exp_matrix = self.data.exp_matrix.toarray()
        if inplace:
            self.data.exp_matrix = quantile_norm(self.data.exp_matrix)
        else:
            self.result[res_key] = quantile_norm(self.data.exp_matrix)

    @logit
    def disksmooth_zscore(self, r=20, inplace=True, res_key='disksmooth_zscore'):
        """
        for each position, given a radius, calculate the z-score within this circle as final normalized value.

        :param r: radius for normalization.
        :param inplace: whether inplace the original data or get a new express matrix after disksmooth_zscore.
        :param res_key: the key for getting the result from the self.result.
        :return:
        """
        from ..algorithm.normalization import zscore_disksmooth
        if issparse(self.data.exp_matrix):
            self.data.exp_matrix = self.data.exp_matrix.toarray()
        if inplace:
            self.data.exp_matrix = zscore_disksmooth(self.data.exp_matrix, self.data.position, r)
        else:
            self.result[res_key] = zscore_disksmooth(self.data.exp_matrix, self.data.position, r)

    @logit
    def sctransform(
            self,
            n_cells=5000,
            n_genes=2000,
            filter_hvgs=True,
            var_features_n=3000,
            inplace=True,
            res_key='sctransform',
            exp_matrix_key="scale.data",
            seed_use=1448145,
            **kwargs
    ):
        """
        scTransform reference Seruat.

        :param method: offset, theta_ml, theta_lbfgs, alpha_lbfgs.
        :param n_cells: Number of cells to use for estimating parameters in Step1: default is 5000.
        :param n_genes: Number of genes to use for estimating parameters in Step1; default is None, means all genes.
        :param filter_hvgs: bool.
        :param res_clip_range: string or list
                    options: 1)"seurat": Clips residuals to -sqrt(ncells/30), sqrt(ncells/30)
                             2)"default": Clips residuals to -sqrt(ncells), sqrt(ncells)
                    only used when filter_hvgs is true.
        :param var_features_n: Number of variable features to select (for calculating a subset of pearson residuals).
        :param inplace: whether inplace the original data or get a new express matrix after sctransform.
        :param res_key: the key for getting the result from the self.result.
        :param seed_use: random seed
        :return:
        """
        from ..preprocess.sc_transform import sc_transform
        if inplace:
            self.result[res_key] = sc_transform(self.data, n_cells, n_genes, filter_hvgs, exp_matrix_key=exp_matrix_key,
                                                seed_use=seed_use, **kwargs)
        else:
            import copy
            data = copy.deepcopy(self.data)
            self.result[res_key] = sc_transform(data, n_cells, n_genes, filter_hvgs, var_features_n,
                                                exp_matrix_key=exp_matrix_key, seed_use=seed_use, **kwargs)
        key = 'sct'
        self.reset_key_record(key, res_key)

    @logit
    def highly_variable_genes(
            self,
            groups=None,
            method: Optional[str] = 'seurat',
            n_top_genes: Optional[int] = 2000,
            min_disp: Optional[float] = 0.5,
            max_disp: Optional[float] = np.inf,
            min_mean: Optional[float] = 0.0125,
            max_mean: Optional[float] = 3,
            span: Optional[float] = 0.3,
            n_bins: int = 20,
            res_key='highly_variable_genes'
    ):
        """
        Annotate highly variable genes. reference scanpy.

        :param groups:  If specified, highly-variable genes are selected within each batch separately and merged.
                        This simple process avoids the selection of batch-specific genes and acts as a
                        lightweight batch correction method. For all flavors, genes are first sorted
                        by how many batches they are a HVG. For dispersion-based flavors ties are broken
                        by normalized dispersion. If `flavor = 'seurat_v3'`, ties are broken by the median
                        (across batches) rank based on within-batch normalized variance.
        :param method:  Choose the flavor for identifying highly variable genes. For the dispersion
                        based methods in their default workflows, Seurat passes the cutoffs whereas
                        Cell Ranger passes `n_top_genes`.
        :param n_top_genes: Number of highly-variable genes to keep. Mandatory if `flavor='seurat_v3'`.
        :param min_disp: If `n_top_genes` unequals `None`, this and all other cutoffs for the means and the
                         normalized dispersions are ignored. Ignored if `flavor='seurat_v3'`.
        :param max_disp: If `n_top_genes` unequals `None`, this and all other cutoffs for the means and the
                         normalized dispersions are ignored. Ignored if `flavor='seurat_v3'`.
        :param min_mean: If `n_top_genes` unequals `None`, this and all other cutoffs for the means and the
                         normalized dispersions are ignored. Ignored if `flavor='seurat_v3'`.
        :param max_mean: If `n_top_genes` unequals `None`, this and all other cutoffs for the means and the
                         normalized dispersions are ignored. Ignored if `flavor='seurat_v3'`.
        :param span: The fraction of the data (cells) used when estimating the variance in the loess
                         model fit if `flavor='seurat_v3'`.
        :param n_bins: Number of bins for binning the mean gene expression. Normalization is
                       done with respect to each bin. If just a single gene falls into a bin,
                       the normalized dispersion is artificially set to 1. You'll be informed
                       about this if you set `settings.verbosity = 4`.
        :param res_key: the key for getting the result from the self.result.
        :return:
        """
        from ..tools.highly_variable_genes import HighlyVariableGenes
        hvg = HighlyVariableGenes(self.data, groups=groups, method=method, n_top_genes=n_top_genes, min_disp=min_disp,
                                  max_disp=max_disp, min_mean=min_mean, max_mean=max_mean, span=span, n_bins=n_bins)
        hvg.fit()
        self.result[res_key] = hvg.result
        key = 'hvg'
        self.reset_key_record(key, res_key)

    def subset_by_hvg(self, hvg_res_key, use_raw=False, inplace=True):
        """
        get the subset by the result of highly variable genes.

        :param hvg_res_key: the key of highly varialbe genes to getting the result.
        :param inplace: whether inplace the data or get a new data after highly variable genes, which only save the
                        data info of highly variable genes.
        :return: a StereoExpData object.
        """
        if not use_raw:
            data = self.data if inplace else copy.deepcopy(self.data)
        else:
            data = self.raw if inplace else copy.deepcopy(self.raw)
        if hvg_res_key not in self.result:
            raise Exception(f'{hvg_res_key} is not in the result, please check and run the normalization func.')
        df = self.result[hvg_res_key]
        genes_index = df['highly_variable'].values
        data.sub_by_index(gene_index=genes_index)
        return data

    @logit
    def pca(self, use_highly_genes, n_pcs, svd_solver='auto', hvg_res_key='highly_variable_genes', res_key='pca'):
        """
        Principal component analysis.

        :param use_highly_genes: Whether to use only the expression of hypervariable genes as input.
        :param n_pcs: the number of features for a return array after reducing.
        :param svd_solver: {'auto', 'full', 'arpack', 'randomized'}, default to 'auto'
                    If auto :
                        The solver is selected by a default policy based on `X.shape` and
                        `n_pcs`: if the input data is larger than 500x500 and the
                        number of components to extract is lower than 80% of the smallest
                        dimension of the data, then the more efficient 'randomized'
                        method is enabled. Otherwise the exact full SVD is computed and
                        optionally truncated afterwards.
                    If full :
                        run exact full SVD calling the standard LAPACK solver via
                        `scipy.linalg.svd` and select the components by postprocessing
                    If arpack :
                        run SVD truncated to n_pcs calling ARPACK solver via
                        `scipy.sparse.linalg.svds`. It requires strictly
                        0 < n_pcs < min(x.shape)
                    If randomized :
                        run randomized SVD by the method of Halko et al.
        :param hvg_res_key: the key of highly varialbe genes to getting the result.
        :param res_key: the key for getting the result from the self.result.
        :return:
        """
        if use_highly_genes and hvg_res_key not in self.result:
            raise Exception(f'{hvg_res_key} is not in the result, please check and run the highly_var_genes func.')
        data = self.subset_by_hvg(hvg_res_key, inplace=False) if use_highly_genes else self.data
        from ..algorithm.dim_reduce import pca
        res = pca(data.exp_matrix, n_pcs, svd_solver=svd_solver)
        self.result[res_key] = pd.DataFrame(res['x_pca'])
        key = 'pca'
        self.reset_key_record(key, res_key)

    # def umap(self, pca_res_key, n_pcs=None, n_neighbors=5, min_dist=0.3, res_key='dim_reduce'):
    #     if pca_res_key not in self.result:
    #         raise Exception(f'{pca_res_key} is not in the result, please check and run the pca func.')
    #     x = self.result[pca_res_key][:, n_pcs] if n_pcs is not None else self.result[pca_res_key]
    #     res = u_map(x, 2, n_neighbors, min_dist)
    #     self.result[res_key] = pd.DataFrame(res)

    @logit
    def umap(
            self,
            pca_res_key,
            neighbors_res_key,
            res_key='umap',
            min_dist: float = 0.5,
            spread: float = 1.0,
            n_components: int = 2,
            maxiter: Optional[int] = None,
            alpha: float = 1.0,
            gamma: float = 1.0,
            negative_sample_rate: int = 5,
            init_pos: str = 'spectral',
            method: str = 'umap'
    ):
        """
        Embed the neighborhood graph using UMAP [McInnes18]_.

        :param pca_res_key: the key of pca to getting the result. Usually, in spatial omics analysis, the results
                            after using pca are used for umap.
        :param neighbors_res_key: the key of neighbors to getting the connectivities of neighbors result for umap.
        :param res_key: the key for getting the result from the self.result.
        :param min_dist: The effective minimum distance between embedded points. Smaller values
                         will result in a more clustered/clumped embedding where nearby points on
                         the manifold are drawn closer together, while larger values will result
                         on a more even dispersal of points. The value should be set relative to
                         the ``spread`` value, which determines the scale at which embedded
                         points will be spread out. The default of in the `umap-learn` package is
                         0.1.
        :param spread: The effective scale of embedded points. In combination with `min_dist`
                       this determines how clustered/clumped the embedded points are.
        :param n_components: The number of dimensions of the embedding.
        :param maxiter: The number of iterations (epochs) of the optimization. Called `n_epochs`
                        in the original UMAP.
        :param alpha: The initial learning rate for the embedding optimization.
        :param gamma: Weighting applied to negative samples in low dimensional embedding
                      optimization. Values higher than one will result in greater weight
                      being given to negative samples.
        :param negative_sample_rate: The number of negative edge/1-simplex samples to use per positive
                      edge/1-simplex sample in optimizing the low dimensional embedding.
        :param init_pos: How to initialize the low dimensional embedding.Called `init` in the original UMAP.Options are:
                        * 'spectral': use a spectral embedding of the graph.
                        * 'random': assign initial embedding positions at random.
        :return:
        """
        from ..algorithm.umap import umap
        if pca_res_key not in self.result:
            raise Exception(f'{pca_res_key} is not in the result, please check and run the pca func.')
        if neighbors_res_key not in self.result:
            raise Exception(f'{neighbors_res_key} is not in the result, please check and run the neighbors func.')
        _, connectivities, _ = self.get_neighbors_res(neighbors_res_key)
        x_umap = umap(x=self.result[pca_res_key], neighbors_connectivities=connectivities,
                      min_dist=min_dist, spread=spread, n_components=n_components, maxiter=maxiter, alpha=alpha,
                      gamma=gamma, negative_sample_rate=negative_sample_rate, init_pos=init_pos, method=method)
        self.result[res_key] = pd.DataFrame(x_umap)
        key = 'umap'
        self.reset_key_record(key, res_key)

    @logit
    def neighbors(self, pca_res_key, method='umap', metric='euclidean', n_pcs=-1, n_neighbors=10, knn=True, n_jobs=10,
                  res_key='neighbors'):
        """
        run the neighbors.

        :param pca_res_key: the key of pca to getting the result.
        :param method: Use 'umap' or 'gauss'. for computing connectivities.
        :param metric: A known metric's name or a callable that returns a distance.
                        include:
                            * euclidean
                            * manhattan
                            * chebyshev
                            * minkowski
                            * canberra
                            * braycurtis
                            * mahalanobis
                            * wminkowski
                            * seuclidean
                            * cosine
                            * correlation
                            * haversine
                            * hamming
                            * jaccard
                            * dice
                            * russelrao
                            * kulsinski
                            * rogerstanimoto
                            * sokalmichener
                            * sokalsneath
                            * yule
        :param n_pcs: the number of pcs used to runing neighbor.
        :param n_neighbors: Use this number of nearest neighbors.
        :param knn: If `True`, use a hard threshold to restrict the number of neighbors to
                    `n_neighbors`, that is, consider a knn graph. Otherwise, use a Gaussian
                    Kernel to assign low weights to neighbors more distant than the
                    `n_neighbors` nearest neighbor.
        :param n_jobs: The number of parallel jobs to run for neighbors search, defaults to 10.
                    if set to -1, means the all CPUs will be used, too high value may cause segment fault.
        :param res_key: the key for getting the result from the self.result.
        :return:
        """
        if pca_res_key not in self.result:
            raise Exception(f'{pca_res_key} is not in the result, please check and run the pca func.')
        if n_jobs > cpu_count():
            n_jobs = -1
        from ..algorithm.neighbors import find_neighbors
        neighbor, dists, connectivities = find_neighbors(x=self.result[pca_res_key].values, method=method, n_pcs=n_pcs,
                                                         n_neighbors=n_neighbors, metric=metric, knn=knn, n_jobs=n_jobs)
        res = {'neighbor': neighbor, 'connectivities': connectivities, 'nn_dist': dists}
        self.result[res_key] = res
        key = 'neighbors'
        self.reset_key_record(key, res_key)

    def get_neighbors_res(self, neighbors_res_key, ):
        """
        get the neighbor result by the key.

        :param neighbors_res_key: the key of neighbors to getting the result.
        :return: neighbor, connectivities, nn_dist.
        """
        if neighbors_res_key not in self.result:
            raise Exception(f'{neighbors_res_key} is not in the result, please check and run the neighbors func.')
        neighbors_res = self.result[neighbors_res_key]
        neighbor = neighbors_res['neighbor']
        connectivities = neighbors_res['connectivities']
        nn_dist = neighbors_res['nn_dist']
        return neighbor, connectivities, nn_dist

    @logit
    def spatial_neighbors(self, neighbors_res_key, n_neighbors=6, res_key='spatial_neighbors'):
        """
        Create a graph from spatial coordinates using squidpy.

        :param neighbors_res_key: the key of neighbors to getting the result.
        :param n_neighbors: Use this number of nearest neighbors.
        :param res_key: the key for getting the result from the self.result.
        :return:
        """
        from ..io.reader import stereo_to_anndata
        import squidpy as sq
        neighbor, connectivities, dists = copy.deepcopy(self.get_neighbors_res(neighbors_res_key))
        adata = stereo_to_anndata(self.data)
        sq.gr.spatial_neighbors(adata, n_neighs=n_neighbors)
        connectivities.data[connectivities.data > 0] = 1
        adj = connectivities + adata.obsp['spatial_connectivities']
        adj.data[adj.data > 0] = 1
        res = {'neighbor': neighbor, 'connectivities': adj, 'nn_dist': dists}
        self.result[res_key] = res
        key = 'neighbors'
        self.reset_key_record(key, res_key)

    @logit
    def leiden(self,
               neighbors_res_key,
               res_key='cluster',
               directed: bool = True,
               resolution: float = 1,
               use_weights: bool = True,
               random_state: int = 0,
               n_iterations: int = -1,
               method='normal'
               ):
        """
        leiden of cluster.

        :param neighbors_res_key: the key of neighbors to getting the result.
        :param res_key: the key for getting the result from the self.result.
        :param directed: If True, treat the graph as directed. If False, undirected.
        :param resolution: A parameter value controlling the coarseness of the clustering.
                            Higher values lead to more clusters.
                            Set to `None` if overriding `partition_type`
                            to one that doesn’t accept a `resolution_parameter`.
        :param use_weights: If `True`, edge weights from the graph are used in the computation(placing more emphasis
                            on stronger edges).
        :param random_state: Change the initialization of the optimization.
        :param n_iterations: How many iterations of the Leiden clustering algorithm to perform.
                             Positive values above 2 define the total number of iterations to perform,
                             -1 has the algorithm run until it reaches its optimal clustering.
        :return:
        """
        neighbor, connectivities, _ = self.get_neighbors_res(neighbors_res_key)
        if method == 'rapids':
            from ..algorithm.leiden import leiden_rapids
            clusters = leiden_rapids(adjacency=connectivities, resolution=resolution)
        else:
            from ..algorithm.leiden import leiden as le
            clusters = le(neighbor=neighbor, adjacency=connectivities, directed=directed, resolution=resolution,
                          use_weights=use_weights, random_state=random_state, n_iterations=n_iterations)
        df = pd.DataFrame({'bins': self.data.cell_names, 'group': clusters})
        self.result[res_key] = df
        key = 'cluster'
        self.reset_key_record(key, res_key)
        gene_cluster_res_key = f'gene_exp_{res_key}'
        from ..utils.pipeline_utils import cell_cluster_to_gene_exp_cluster
<<<<<<< HEAD
        self.result[gene_cluster_res_key] = cell_cluster_to_gene_exp_cluster(self, res_key)
        self.reset_key_record('gene_exp_cluster', gene_cluster_res_key)
=======
        gene_exp_cluster_res = cell_cluster_to_gene_exp_cluster(self, res_key)
        if gene_exp_cluster_res is not False:
            self.result[gene_cluster_res_key] = gene_exp_cluster_res
            self.reset_key_record('gene_exp_cluster', gene_cluster_res_key)
>>>>>>> ed9e4e22

    @logit
    def louvain(self,
                neighbors_res_key,
                res_key='cluster',
                resolution: float = None,
                random_state: int = 0,
                flavor: Literal['vtraag', 'igraph', 'rapids'] = 'vtraag',
                directed: bool = True,
                use_weights: bool = False
                ):
        """
        louvain of cluster.

        :param neighbors_res_key: the key of neighbors to getting the result.
        :param res_key: the key for getting the result from the self.result.
        :param resolution: A parameter value controlling the coarseness of the clustering.
                            Higher values lead to more clusters.
                            Set to `None` if overriding `partition_type`
                            to one that doesn't accept a `resolution_parameter`.
        :param random_state: Change the initialization of the optimization.
        :param flavor: Choose between to packages for computing the clustering.
                        Including: ``'vtraag'``, ``'igraph'``, ``'taynaud'``.
                        ``'vtraag'`` is much more powerful, and the default.
        :param directed: If True, treat the graph as directed. If False, undirected.
        :param use_weights: Use weights from knn graph.
        :return:
        """
        neighbor, connectivities, _ = self.get_neighbors_res(neighbors_res_key)
        from ..algorithm._louvain import louvain as lo
        from ..utils.pipeline_utils import cell_cluster_to_gene_exp_cluster
        clusters = lo(neighbor=neighbor, resolution=resolution, random_state=random_state,
                      adjacency=connectivities, flavor=flavor, directed=directed, use_weights=use_weights)
        df = pd.DataFrame({'bins': self.data.cell_names, 'group': clusters})
        self.result[res_key] = df
        key = 'cluster'
        self.reset_key_record(key, res_key)
        gene_cluster_res_key = f'gene_exp_{res_key}'
<<<<<<< HEAD
        self.result[gene_cluster_res_key] = cell_cluster_to_gene_exp_cluster(self, res_key)
        self.reset_key_record('gene_exp_cluster', gene_cluster_res_key)
=======
        gene_exp_cluster_res = cell_cluster_to_gene_exp_cluster(self, res_key)
        if gene_exp_cluster_res is not False:
            self.result[gene_cluster_res_key] = gene_exp_cluster_res
            self.reset_key_record('gene_exp_cluster', gene_cluster_res_key)
>>>>>>> ed9e4e22


    @logit
    def phenograph(self, phenograph_k, pca_res_key, n_jobs=10, res_key='cluster'):
        """
        phenograph of cluster.

        :param phenograph_k: the k value of phenograph.
        :param pca_res_key: the key of pca to getting the result for running the phenograph.
        :param n_jobs: The number of parallel jobs to run for neighbors search, defaults to 10.
                    if set to -1, means the all CPUs will be used, too high value may cause segment fault.
        :param res_key: the key for getting the result from the self.result.
        :return:
        """
        if pca_res_key not in self.result:
            raise Exception(f'{pca_res_key} is not in the result, please check and run the pca func.')
        import phenograph as phe
        from natsort import natsorted
        from ..utils.pipeline_utils import cell_cluster_to_gene_exp_cluster
        communities, _, _ = phe.cluster(self.result[pca_res_key], k=phenograph_k, clustering_algo='leiden',
                                        n_jobs=n_jobs)
        communities = communities + 1
        clusters = pd.Categorical(
            values=communities.astype('U'),
            categories=natsorted(map(str, np.unique(communities))),
        )
        # clusters = communities.astype(str)
        df = pd.DataFrame({'bins': self.data.cell_names, 'group': clusters})
        self.result[res_key] = df
        key = 'cluster'
        self.reset_key_record(key, res_key)
        gene_cluster_res_key = f'gene_exp_{res_key}'
<<<<<<< HEAD
        self.result[gene_cluster_res_key] = cell_cluster_to_gene_exp_cluster(self, res_key)
        self.reset_key_record('gene_exp_cluster', gene_cluster_res_key)
=======
        gene_exp_cluster_res = cell_cluster_to_gene_exp_cluster(self, res_key)
        if gene_exp_cluster_res is not False:
            self.result[gene_cluster_res_key] = gene_exp_cluster_res
            self.reset_key_record('gene_exp_cluster', gene_cluster_res_key)
>>>>>>> ed9e4e22

    @logit
    def find_marker_genes(self,
                          cluster_res_key,
                          method: str = 't_test',
                          case_groups: Union[str, np.ndarray, list] = 'all',
                          control_groups: Union[str, np.ndarray, list] = 'rest',
<<<<<<< HEAD
                          corr_method: str = 'benjamini-hochberg',
=======
                          corr_method: str = 'bonferroni',
>>>>>>> ed9e4e22
                          use_raw: bool = True,
                          use_highly_genes: bool = True,
                          hvg_res_key: Optional[str] = 'highly_variable_genes',
                          res_key: str = 'marker_genes',
                          output: Optional[str] = None,
                          ):
        """
        a tool of finding maker gene. for each group, find statistical test different genes between one group and
        the rest groups using t_test or wilcoxon_test.

        :param cluster_res_key: the key of cluster to getting the result for group info.
        :param method: t_test or wilcoxon_test.
        :param case_groups: case group info, default all clusters.
        :param control_groups: control group info, default the rest of groups.
        :param corr_method: correlation method.
        :param use_raw: whether use the raw count express matrix for the analysis, default True.
        :param use_highly_genes: Whether to use only the expression of hypervariable genes as input, default True.
        :param hvg_res_key: the key of highly varialbe genes to getting the result.
        :param res_key: the key for getting the result from the self.result.
        :param output: path of output_file(.csv). If None, do not generate the output file.
        :return:
        """
        from ..tools.find_markers import FindMarker

        if use_highly_genes and hvg_res_key not in self.result:
            raise Exception(f'{hvg_res_key} is not in the result, please check and run the highly_var_genes func.')
        if use_raw and not self.raw:
            raise Exception(f'self.raw must be set if use_raw is True.')
        if cluster_res_key not in self.result:
            raise Exception(f'{cluster_res_key} is not in the result, please check and run the func of cluster.')
        data = self.raw if use_raw else self.data
        data = self.subset_by_hvg(hvg_res_key, use_raw=use_raw, inplace=False) if use_highly_genes else data
        tool = FindMarker(data=data, groups=self.result[cluster_res_key], method=method, case_groups=case_groups,
                          control_groups=control_groups, corr_method=corr_method, raw_data=self.raw)
        self.result[res_key] = tool.result
        self.result[res_key]['cluster_res_key'] = cluster_res_key
        self.result[res_key]['method'] = method
        if output is not None:
            import natsort
            result = self.result[res_key]
            show_cols = ['scores', 'pvalues', 'pvalues_adj', 'log2fc', 'genes']
            groups = natsort.natsorted(result.keys())
            dat = pd.DataFrame(
                {group.split(".")[0] + "_" + key: result[group][key] for group in groups for key in show_cols})
            dat.to_csv(output)
        key = 'marker_genes'
        self.reset_key_record(key, res_key)

    @logit
    def spatial_lag(self,
                    cluster_res_key,
                    genes=None,
                    random_drop=True,
                    drop_dummy=None,
                    n_neighbors=8,
                    res_key='spatial_lag'):
        """
        spatial lag model, calculate cell-bin's lag coefficient, lag z-stat and p-value.

        :param cluster_res_key: the key of cluster to getting the result for group info.
        :param genes: specify genes, default using all genes.
        :param random_drop: randomly drop bin-cells if True.
        :param drop_dummy: drop specify clusters.
        :param n_neighbors: number of neighbors.
        :param res_key: the key for getting the result from the self.result.
        :return:
        """
        from ..tools.spatial_lag import SpatialLag
        if cluster_res_key not in self.result:
            raise Exception(f'{cluster_res_key} is not in the result, please check and run the func of cluster.')
        tool = SpatialLag(data=self.data, groups=self.result[cluster_res_key], genes=genes, random_drop=random_drop,
                          drop_dummy=drop_dummy, n_neighbors=n_neighbors)
        tool.fit()
        self.result[res_key] = tool.result

    @logit
    def spatial_pattern_score(self, use_raw=True, res_key='spatial_pattern'):
        """
        calculate the spatial pattern score.

        :param use_raw: whether use the raw count express matrix for the analysis, default True.
        :param res_key: the key for getting the result from the self.result.
        :return:
        """
        from ..algorithm.spatial_pattern_score import spatial_pattern_score

        if use_raw and not self.raw:
            raise Exception(f'self.raw must be set if use_raw is True.')
        data = self.raw if use_raw else self.data
        x = data.exp_matrix.toarray() if issparse(data.exp_matrix) else data.exp_matrix
        df = pd.DataFrame(x, columns=data.gene_names, index=data.cell_names)
        res = spatial_pattern_score(df)
        self.result[res_key] = res

    @logit
    def spatial_hotspot(self, use_highly_genes=True, hvg_res_key: Optional[str] = None, model='normal', n_neighbors=30,
                        n_jobs=20, fdr_threshold=0.05, min_gene_threshold=10, outdir=None, res_key='spatial_hotspot',
                        use_raw=True, ):
        """
        identifying informative genes (and gene modules)

        :param use_highly_genes: Whether to use only the expression of hypervariable genes as input, default True.
        :param hvg_res_key: the key of highly varialbe genes to getting the result.
        :param model: Specifies the null model to use for gene expression.
            Valid choices are:
                - 'danb': Depth-Adjusted Negative Binomial
                - 'bernoulli': Models probability of detection
                - 'normal': Depth-Adjusted Normal
                - 'none': Assumes data has been pre-standardized
        :param n_neighbors: Neighborhood size.
        :param n_jobs: Number of parallel jobs to run.
        :param fdr_threshold: Correlation threshold at which to stop assigning genes to modules
        :param min_gene_threshold: Controls how small modules can be.
            Increase if there are too many modules being formed.
            Decrease if substructre is not being captured
        :param outdir: directory containing output file(hotspot.pkl). Hotspot object will be totally output here.
            If None, results will not be output to a file.
        :param res_key: the key for getting the result from the self.result.
        :param use_raw: whether use the raw count express matrix for the analysis, default True.

        :return:
        """
        from ..algorithm.spatial_hotspot import spatial_hotspot
        if use_highly_genes and hvg_res_key not in self.result:
            raise Exception(f'{hvg_res_key} is not in the result, please check and run the highly_var_genes func.')
        # data = self.subset_by_hvg(hvg_res_key, inplace=False) if use_highly_genes else self.data
        if use_raw and not self.raw:
            raise Exception(f'self.raw must be set if use_raw is True.')
        data = copy.deepcopy(self.raw) if use_raw else copy.deepcopy(self.data)
        if use_highly_genes:
            df = self.result[hvg_res_key]
            genes_index = df['highly_variable'].values
            gene_name = np.array(df.index)[genes_index]
            data = data.sub_by_name(gene_name=gene_name)
        hs = spatial_hotspot(data, model=model, n_neighbors=n_neighbors, n_jobs=n_jobs, fdr_threshold=fdr_threshold,
                             min_gene_threshold=min_gene_threshold, outdir=outdir)
        # res = {"results":hs.results, "local_cor_z": hs.local_correlation_z, "modules": hs.modules,
        #        "module_scores": hs.module_scores}
        self.result[res_key] = hs

    @logit
    def gaussian_smooth(self, n_neighbors=10, smooth_threshold=90, pca_res_key='pca', res_key='gaussian_smooth',
                        n_jobs=-1, inplace=True):
        """smooth the expression matrix

        :param n_neighbors: number of the nearest points to serach, Too high value may cause overfitting, Too low value may cause poor smoothing effect.
        :param smooth_threshold: indicates Gaussian variance with a value between 20 and 100, Too high value may cause overfitting, Too low value may cause poor smoothing effect。
        :param pca_res_key: the key of pca to get from self.result, defaults to 'pca'.
        :param res_key: the key for getting the result from the self.result, defaults to 'gaussian_smooth'.
        :param n_jobs: The number of parallel jobs to run for neighbors search, defaults to -1, means the all CPUs will be used.
        :param inplace: whether inplace the express matrix or get a new express matrix, defaults to True.
        """
        assert pca_res_key in self.result, f'{pca_res_key} is not in the result, please check and run the pca func.'
        assert self.raw is not None, 'no raw exp_matrix to be saved, please check and run the raw_checkpoint.'
        assert n_neighbors > 0, 'n_neighbors must be greater than 0'
        assert smooth_threshold >= 20 and smooth_threshold <= 100, 'smooth_threshold must be between 20 and 100'

        pca_exp_matrix = self.result[pca_res_key].values
        raw_exp_matrix = self.raw.exp_matrix.toarray() if issparse(self.raw.exp_matrix) else self.raw.exp_matrix

        if pca_exp_matrix.shape[0] != raw_exp_matrix.shape[0]:
            raise Exception(
                f"The first dimension of pca_exp_matrix not equals to raw_exp_matrix's, may be because of running raw_checkpoint before filter cells and/or genes.")

        # logger.info(f"raw exp matrix size: {raw_exp_matrix.shape}")
        from ..algorithm.gaussian_smooth import gaussian_smooth
        result = gaussian_smooth(pca_exp_matrix, raw_exp_matrix, self.data.position, n_neighbors=n_neighbors,
                                 smooth_threshold=smooth_threshold, n_jobs=n_jobs)
        # logger.info(f"smoothed exp matrix size: {result.shape}")
        if inplace:
            self.data.exp_matrix = result
            from ..preprocess.qc import cal_qc
            cal_qc(self.data)
        else:
            self.result[res_key] = result

    def lr_score(
            self,
            lr_pairs: Union[list, np.array],
            distance: Union[int, float] = 5,
            spot_comp: pd.DataFrame = None,
            verbose: bool = True,
            key_add: str = 'cci_score',
            min_exp: Union[int, float] = 0,
            use_raw: bool = False,
            min_spots: int = 20,
            n_pairs: int = 1000,
            adj_method: str = "fdr_bh",
            bin_scale: int = 1,
            n_jobs=4,
            res_key='lr_score'
    ):
        """calculate cci score for each LR pair and do permutation test

        Parameters
        ----------
        lr_pairs : Union[list, np.array]
            LR pairs
        distance : Union[int, float], optional
            the distance between spots which are considered as neighbors , by default 5
        spot_comp : `pd.DataFrame`, optional
            spot component of different cells, by default None
        key_add : str, optional
            key added in `result`, by default 'cci_score'
        min_exp : Union[int, float], optional
            the min expression of ligand or receptor gene when caculate reaction strength, by default 0
        use_raw : bool, optional
            whether to use counts in `adata.raw.X`, by default False
        min_spots : int, optional
            the min number of spots that score > 0, by default 20
        n_pairs : int, optional
            number of pairs to random sample, by default 1000
        adj_method : str, optional
            adjust method of p value, by default "fdr_bh"
        n_wokers : int, optional
            num of worker when calculate_score, by default 4

        Raises
        ------
        ValueError
            _description_
        """
        from ..tools.LR_interaction import LrInteraction
        interaction = LrInteraction(self,
                                    verbose=verbose,
                                    bin_scale=bin_scale,
                                    distance=distance,
                                    spot_comp=spot_comp,
                                    n_jobs=n_jobs,
                                    min_exp=min_exp,
                                    min_spots=min_spots,
                                    n_pairs=n_pairs,
                                    )

        result = interaction.fit(lr_pairs=lr_pairs,
                                 adj_method=adj_method,
                                 use_raw=use_raw,
                                 key_add=key_add)

        self.result[res_key] = result

    @logit
    def batches_integrate(self, pca_res_key='pca', res_key='pca_integrated', **kwargs):
        """integrate different experiments base on the pca result

        :param pca_res_key: the key of original pca to get from self.result, defaults to 'pca'
        :param res_key: the key for getting the result after integrating from the self.result, defaults to 'pca_integrated'
        """
        import harmonypy as hm
        assert pca_res_key in self.result, f'{pca_res_key} is not in the result, please check and run the pca method.'
        assert self.data.cells.batch is not None, f'this is not a data were merged from diffrent experiments'

        out = hm.run_harmony(self.result[pca_res_key], self.data.cells.to_df(), 'batch', **kwargs)
        self.result[res_key] = pd.DataFrame(out.Z_corr.T)
        key = 'pca'
        self.reset_key_record(key, res_key)

    @logit
    def annotation(
        self,
        annotation_information: Union[list, dict],
        cluster_res_key = 'cluster',
        res_key='annotation'
    ):
        """
        annotation of cluster.

        :param annotation_information: Union[list, dict]
            Annotation information for clustering results.
        :param cluster_res_key: The key of cluster result in the self.result.
        :param res_key: The key for getting the result from the self.result.
        :return:
        """

        assert cluster_res_key in self.result, f'{cluster_res_key} is not in the result, please check and run the cluster func.'

        df = copy.deepcopy(self.result[cluster_res_key])
        if isinstance(annotation_information,list):
            df.group.cat.categories = annotation_information
        elif isinstance(annotation_information,dict):
            new_annotation_list = []
            for i in df.group.cat.categories:
                new_annotation_list.append(annotation_information[i])
            df.group.cat.categories = new_annotation_list

        self.result[res_key] = df

        key = 'cluster'
        self.reset_key_record(key, res_key)
    
    @logit
    def filter_marker_genes(
        self,
        marker_genes_res_key='marker_genes',
        min_fold_change=1,
        min_in_group_fraction=0.25,
        max_out_group_fraction=0.5,
        compare_abs=False,
        remove_mismatch=True,
        res_key='marker_genes_filtered'
    ):
        """Filters out genes based on log fold change and fraction of genes expressing the gene within and outside each group.

        :param marker_genes_res_key: The key of the result of find_marker_genes to get from self.result, defaults to 'marker_genes'
        :param min_fold_change: Minimum threshold of log fold change, defaults to None
        :param min_in_group_fraction:  Minimum fraction of cells expressing the genes for each group, defaults to None
        :param max_out_group_fraction: Maximum fraction of cells from the union of the rest of each group expressing the genes, defaults to None
        :param compare_abs: If `True`, compare absolute values of log fold change with `min_fold_change`, defaults to False
        :param remove_mismatch: If `True`, remove the records which are mismatch conditions from the find_marker_genes result, 
                                if `False`, these records will be set to np.nan,
                                defaults to True
        :param res_key: the key of the result of this function to be set to self.result, defaults to 'marker_genes_filtered'
        """
        if marker_genes_res_key not in self.result:
            raise Exception(f'{marker_genes_res_key} is not in the result, please check and run the find_marker_genes func.') 

        self.result[res_key] = {}
        self.result[res_key]['marker_genes_res_key'] = marker_genes_res_key
<<<<<<< HEAD
        self.result[res_key]['cluster_res_key'] = self.result[marker_genes_res_key]['cluster_res_key']
        self.result[res_key]['method'] = self.result[marker_genes_res_key]['method']
=======
>>>>>>> ed9e4e22
        pct= self.result[marker_genes_res_key]['pct']
        pct_rest = self.result[marker_genes_res_key]['pct_rest']
        for key, res in self.result[marker_genes_res_key].items():
            if '.vs.' not in key:
                continue
            new_res = res.copy()
            group_name = key.split('.')[0]
            if not compare_abs:
                gene_set_1 = res[res['log2fc'] < min_fold_change]['genes'].values if min_fold_change is not None else []
            else:
                gene_set_1 = res[res['log2fc'].abs() < min_fold_change]['genes'].values if min_fold_change is not None else []
            gene_set_2 = pct[pct[group_name] < min_in_group_fraction]['genes'].values if min_in_group_fraction is not None else []
            gene_set_3 = pct_rest[pct_rest[group_name] > max_out_group_fraction]['genes'].values if max_out_group_fraction is not None else []
            flag = res['genes'].isin(np.union1d(gene_set_1, np.union1d(gene_set_2, gene_set_3)))
            if remove_mismatch:
                new_res = new_res[flag == False]
            else:
                new_res[flag == True] = np.nan
            self.result[res_key][key] = new_res
    

    # def scenic(self, tfs, motif, database_dir, res_key='scenic', use_raw=True, outdir=None,):
    #     """
    #
    #     :param tfs: tfs file in txt format
    #     :param motif: motif file in tbl format
    #     :param database_dir: directory containing reference database(*.feather files) from cisTarget.
    #     :param res_key: the key for getting the result from the self.result.
    #     :param use_raw: whether use the raw count express matrix for the analysis, default True.
    #     :param outdir: directory containing output files(including modules.pkl, regulons.csv, adjacencies.tsv,
    #         motifs.csv). If None, results will not be output to files.
    #
    #     :return:
    #     """
    #     from ..algorithm.scenic import scenic as cal_sce
    #     if use_raw and not self.raw:
    #         raise Exception(f'self.raw must be set if use_raw is True.')
    #     data = self.raw if use_raw else self.data
    #     modules, regulons, adjacencies, motifs, auc_mtx, regulons_df = cal_sce(data, tfs, motif, database_dir, outdir)
    #     res = {"modules": modules, "regulons": regulons, "adjacencies": adjacencies, "motifs": motifs,
    #            "auc_mtx":auc_mtx, "regulons_df": regulons_df}
    #     self.result[res_key] = res


class AnnBasedResult(dict):
    CLUSTER_NAMES = {'leiden', 'louvain', 'phenograph'}
    CONNECTIVITY_NAMES = {'neighbors'}
    REDUCE_NAMES = {'umap', 'pca', 'tsne'}
    HVG_NAMES = {'highly_variable_genes', 'hvg'}

    RENAME_DICT = {'highly_variable_genes': 'hvg'}

    CLUSTER, CONNECTIVITY, REDUCE, HVG = 0, 1, 2, 3
    TYPE_NAMES_DICT = {
        CLUSTER: CLUSTER_NAMES,
        CONNECTIVITY: CONNECTIVITY_NAMES,
        REDUCE: REDUCE_NAMES,
        HVG: HVG_NAMES
    }

    def __init__(self, based_ann_data: AnnData):
        super(dict, self).__init__()
        self.__based_ann_data = based_ann_data

    def __contains__(self, item):
        if item in self.keys():
            return True
        elif item in AnnBasedResult.CLUSTER_NAMES:
            return item in self.__based_ann_data.obs
        elif item in AnnBasedResult.CONNECTIVITY_NAMES:
            return item in self.__based_ann_data.uns
        elif item in AnnBasedResult.REDUCE_NAMES:
            return f'X_{item}' in self.__based_ann_data.obsm
        elif item in AnnBasedResult.HVG_NAMES:
            if item in self.__based_ann_data.uns:
                return True
            elif AnnBasedResult.RENAME_DICT.get(item, None) in self.__based_ann_data.uns:
                return True
        elif item.startswith('gene_exp_'):
            if item in self.__based_ann_data.uns:
                return True

        obsm_obj = self.__based_ann_data.obsm.get(f'X_{item}', None)
        if obsm_obj is not None:
            return True
        obsm_obj = self.__based_ann_data.obsm.get(f'{item}', None)
        if obsm_obj is not None:
            return True
        obs_obj = self.__based_ann_data.obs.get(item, None)
        if obs_obj is not None:
            return True
        uns_obj = self.__based_ann_data.uns.get(item, None)
        if uns_obj and 'params' in uns_obj and 'connectivities_key' in uns_obj['params'] and 'distances_key' in uns_obj[
            'params']:
            return True
        return False

    def __getitem__(self, name):
        if name in AnnBasedResult.CLUSTER_NAMES:
            return pd.DataFrame(self.__based_ann_data.obs[name].values, columns=['group'])
        elif name in AnnBasedResult.CONNECTIVITY_NAMES:
            return {
                'neighbor': None,  # TODO really needed?
                'connectivities': self.__based_ann_data.obsp['connectivities'],
                'nn_dist': self.__based_ann_data.obsp['distances'],
            }
        elif name in AnnBasedResult.REDUCE_NAMES:
            return pd.DataFrame(self.__based_ann_data.obsm[f'X_{name}'], copy=False)
        elif name in AnnBasedResult.HVG_NAMES:
            # TODO ignore `mean_bin`, really need?
            return self.__based_ann_data.var.loc[:, ["means", "dispersions", "dispersions_norm", "highly_variable"]]
        elif name.startswith('gene_exp_'):
            return self.__based_ann_data.uns[name]
        
        obsm_obj = self.__based_ann_data.obsm.get(f'X_{name}', None)
        if obsm_obj is not None:
            return pd.DataFrame(obsm_obj)
        obsm_obj = self.__based_ann_data.obsm.get(f'{name}', None)
        if obsm_obj is not None:
            return pd.DataFrame(obsm_obj)
        obs_obj = self.__based_ann_data.obs.get(name, None)
        if obs_obj is not None:
            return pd.DataFrame(self.__based_ann_data.obs[name].values, columns=['group'])
        uns_obj = self.__based_ann_data.uns.get(name, None)
        if uns_obj and 'params' in uns_obj and 'connectivities_key' in uns_obj['params'] and 'distances_key' in uns_obj[
            'params']:
            return {
                'neighbor': None,  # TODO really needed?
                'connectivities': self.__based_ann_data.obsp[uns_obj['params']['connectivities_key']],
                'nn_dist': self.__based_ann_data.obsp[uns_obj['params']['distances_key']],
            }
        raise Exception

    def _real_set_item(self, type, key, value):
        if type == AnnBasedResult.CLUSTER:
            self._set_cluster_res(key, value)
        elif type == AnnBasedResult.CONNECTIVITY:
            self._set_connectivities_res(key, value)
        elif type == AnnBasedResult.REDUCE:
            self._set_reduce_res(key, value)
        elif type == AnnBasedResult.HVG_NAMES:
            self._set_hvg_res(key, value)
        else:
            return False
        return True

    def __setitem__(self, key, value):
        for name_type, name_dict in AnnBasedResult.TYPE_NAMES_DICT.items():
            if key in name_dict and self._real_set_item(name_type, key, value):
                return

        for name_type, name_dict in AnnBasedResult.TYPE_NAMES_DICT.items():
            for like_name in name_dict:
                if not key.startswith('gene_exp_') and like_name in key and self._real_set_item(name_type, key, value):
                    return

        if type(value) is pd.DataFrame:
            if 'bins' in value.columns.values and 'group' in value.columns.values:
                self._set_cluster_res(key, value)
                return
            elif not {"means", "dispersions", "dispersions_norm", "highly_variable"} - set(value.columns.values):
                self._set_hvg_res(key, value)
                return
            elif len(value.shape) == 2 and value.shape[0] > 399 and value.shape[1] > 399:
                # TODO this is hard-code method to guess it's a reduce ndarray
                self._set_reduce_res(key, value)
                return
            elif key.startswith('gene_exp_'):
                self.__based_ann_data.uns[key] = value
                return
        elif type(value) is dict:
            if not {'connectivities', 'nn_dist'} - set(value.keys()):
                self._set_connectivities_res(key, value)
                return

        raise KeyError

    def _set_cluster_res(self, key, value):
        assert type(value) is pd.DataFrame and 'group' in value.columns.values, f"this is not cluster res"
        # FIXME ignore set params to uns, this may cause dirty data in uns, if it exist at the first time
        self.__based_ann_data.uns[key] = {'params': {}, 'source': 'stereopy', 'method': key}
        self.__based_ann_data.obs[key] = value['group'].values

    def _set_connectivities_res(self, key, value):
        assert type(value) is dict and not {'connectivities', 'nn_dist'} - set(value.keys()), \
            f'not enough key to set connectivities'
        self.__based_ann_data.uns[key] = {
            'params': {'method': 'umap'},
            'source': 'stereopy',
            'method': 'neighbors'
        }
        if key == 'neighbors':
            self.__based_ann_data.uns[key]['params']['connectivities_key'] = 'connectivities'
            self.__based_ann_data.uns[key]['params']['distances_key'] = 'distances'
            self.__based_ann_data.obsp['connectivities'] = value['connectivities']
            self.__based_ann_data.obsp['distances'] = value['nn_dist']
        else:
            self.__based_ann_data.uns[key]['params']['connectivities_key'] = f'{key}_connectivities'
            self.__based_ann_data.uns[key]['params']['distances_key'] = f'{key}_distances'
            self.__based_ann_data.obsp[f'{key}_connectivities'] = value['connectivities']
            self.__based_ann_data.obsp[f'{key}_distances'] = value['nn_dist']

    def _set_reduce_res(self, key, value):
        assert type(value) is pd.DataFrame, f'reduce result must be pandas.DataFrame'
        self.__based_ann_data.uns[key] = {'params': {}, 'source': 'stereopy', 'method': key}
        self.__based_ann_data.obsm[f'X_{key}'] = value.values

    def _set_hvg_res(self, key, value):
        self.__based_ann_data.uns[key] = {'params': {}, 'source': 'stereopy', 'method': key}
        self.__based_ann_data.var.loc[:, ["means", "dispersions", "dispersions_norm", "highly_variable"]] = \
            value.loc[:, ["means", "dispersions", "dispersions_norm", "highly_variable"]].values


class AnnBasedStPipeline(StPipeline):

    def __init__(self, based_ann_data: AnnData, data):
        super(AnnBasedStPipeline, self).__init__(data)
        self.__based_ann_data = based_ann_data
        self.result = AnnBasedResult(based_ann_data)

    def subset_by_hvg(self, hvg_res_key, inplace=True):
        data = self.data if inplace else copy.deepcopy(self.data)
        if hvg_res_key not in self.result:
            raise Exception(f'{hvg_res_key} is not in the result, please check and run the normalization func.')
        df = self.result[hvg_res_key]
        data._ann_data._inplace_subset_var(df['highly_variable'].values)
        return data<|MERGE_RESOLUTION|>--- conflicted
+++ resolved
@@ -620,15 +620,10 @@
         self.reset_key_record(key, res_key)
         gene_cluster_res_key = f'gene_exp_{res_key}'
         from ..utils.pipeline_utils import cell_cluster_to_gene_exp_cluster
-<<<<<<< HEAD
-        self.result[gene_cluster_res_key] = cell_cluster_to_gene_exp_cluster(self, res_key)
-        self.reset_key_record('gene_exp_cluster', gene_cluster_res_key)
-=======
         gene_exp_cluster_res = cell_cluster_to_gene_exp_cluster(self, res_key)
         if gene_exp_cluster_res is not False:
             self.result[gene_cluster_res_key] = gene_exp_cluster_res
             self.reset_key_record('gene_exp_cluster', gene_cluster_res_key)
->>>>>>> ed9e4e22
 
     @logit
     def louvain(self,
@@ -667,15 +662,10 @@
         key = 'cluster'
         self.reset_key_record(key, res_key)
         gene_cluster_res_key = f'gene_exp_{res_key}'
-<<<<<<< HEAD
-        self.result[gene_cluster_res_key] = cell_cluster_to_gene_exp_cluster(self, res_key)
-        self.reset_key_record('gene_exp_cluster', gene_cluster_res_key)
-=======
         gene_exp_cluster_res = cell_cluster_to_gene_exp_cluster(self, res_key)
         if gene_exp_cluster_res is not False:
             self.result[gene_cluster_res_key] = gene_exp_cluster_res
             self.reset_key_record('gene_exp_cluster', gene_cluster_res_key)
->>>>>>> ed9e4e22
 
 
     @logit
@@ -708,15 +698,10 @@
         key = 'cluster'
         self.reset_key_record(key, res_key)
         gene_cluster_res_key = f'gene_exp_{res_key}'
-<<<<<<< HEAD
-        self.result[gene_cluster_res_key] = cell_cluster_to_gene_exp_cluster(self, res_key)
-        self.reset_key_record('gene_exp_cluster', gene_cluster_res_key)
-=======
         gene_exp_cluster_res = cell_cluster_to_gene_exp_cluster(self, res_key)
         if gene_exp_cluster_res is not False:
             self.result[gene_cluster_res_key] = gene_exp_cluster_res
             self.reset_key_record('gene_exp_cluster', gene_cluster_res_key)
->>>>>>> ed9e4e22
 
     @logit
     def find_marker_genes(self,
@@ -724,11 +709,7 @@
                           method: str = 't_test',
                           case_groups: Union[str, np.ndarray, list] = 'all',
                           control_groups: Union[str, np.ndarray, list] = 'rest',
-<<<<<<< HEAD
                           corr_method: str = 'benjamini-hochberg',
-=======
-                          corr_method: str = 'bonferroni',
->>>>>>> ed9e4e22
                           use_raw: bool = True,
                           use_highly_genes: bool = True,
                           hvg_res_key: Optional[str] = 'highly_variable_genes',
@@ -1047,11 +1028,8 @@
 
         self.result[res_key] = {}
         self.result[res_key]['marker_genes_res_key'] = marker_genes_res_key
-<<<<<<< HEAD
         self.result[res_key]['cluster_res_key'] = self.result[marker_genes_res_key]['cluster_res_key']
         self.result[res_key]['method'] = self.result[marker_genes_res_key]['method']
-=======
->>>>>>> ed9e4e22
         pct= self.result[marker_genes_res_key]['pct']
         pct_rest = self.result[marker_genes_res_key]['pct_rest']
         for key, res in self.result[marker_genes_res_key].items():
