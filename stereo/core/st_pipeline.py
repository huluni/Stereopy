#!/usr/bin/env python3
# coding: utf-8
"""
@file: st_pipeline.py
@description: 
@author: Ping Qiu
@email: qiuping1@genomics.cn
@last modified by: Ping Qiu

change log:
    2021/07/20  create file.
"""

import copy
from functools import wraps
<<<<<<< HEAD
from multiprocessing import cpu_count
from ..preprocess.qc import cal_qc
from ..preprocess.filter import filter_cells, filter_genes, filter_coordinates
from ..algorithm.normalization import normalize_total, quantile_norm, zscore_disksmooth
from ..algorithm.scale import scale
from ..algorithm.gaussian_smooth import gaussian_smooth
import numpy as np
from scipy.sparse import issparse
from ..algorithm.dim_reduce import pca, u_map
=======
>>>>>>> 720f4d17
from typing import Optional, Union
from multiprocessing import cpu_count
from typing_extensions import Literal

import numpy as np
import pandas as pd
from scipy.sparse import issparse

from ..log_manager import logger
from ..utils.time_consume import TimeConsume

tc = TimeConsume()

def logit(func):
    @wraps(func)
    def wrapped(*args, **kwargs):
        logger.info('start to run {}...'.format(func.__name__))
        tk = tc.start()
        res = func(*args, **kwargs)
        logger.info('{} end, consume time {:.4f}s.'.format(func.__name__, tc.get_time_consumed(key=tk, restart=False)))
        return res
    return wrapped


class StPipeline(object):
    def __init__(self, data):
        """
        A analysis tool sets for StereoExpData. include preprocess, filter, cluster, plot and so on.

        :param data: StereoExpData object.
        """
        self.data = data
        self.result = dict()
        self._raw = None
        self.key_record = {'hvg': [], 'pca': [], 'neighbors': [], 'umap': [], 'cluster': [], 'marker_genes': []}

    @property
    def raw(self):
        """
        get the StereoExpData whose exp_matrix is raw count.

        :return:
        """
        return self._raw

    @raw.setter
    def raw(self, value):
        """
        set the raw data.

        :param value: StereoExpData.
        :return:
        """
        self._raw = copy.deepcopy(value)

    def reset_raw_data(self):
        """
        reset the self.data to the raw data.

        :return:
        """
        self.data = self.raw

    def raw_checkpoint(self):
        """
        Save the current results to self.raw.
        :param key:
        :param res_key:
        :return:
        """
        self.raw = self.data

    def reset_key_record(self, key, res_key):
        """
        reset key and coordinated res_key in key_record.
        :param key:
        :param res_key:
        :return:
        """
        if key in self.key_record.keys():
            if res_key in self.key_record[key]:
                self.key_record[key].remove(res_key)
            self.key_record[key].append(res_key)
        else:
            self.key_record[key] = [res_key]

    @logit
    def cal_qc(self):
        """
        calculate three qc index including the number of genes expressed in the count matrix, the total counts per cell
        and the percentage of counts in mitochondrial genes.

        :return:
        """
        from ..preprocess.qc import cal_qc
        cal_qc(self.data)

    @logit
    def filter_cells(self, min_gene=None, max_gene=None, min_n_genes_by_counts=None, max_n_genes_by_counts=None,
                     pct_counts_mt=None, cell_list=None, inplace=True):
        """
        filter cells based on numbers of genes expressed.

        :param min_gene: Minimum number of genes expressed for a cell pass filtering.
        :param max_gene: Maximum number of genes expressed for a cell pass filtering.
        :param min_n_genes_by_counts: Minimum number of  n_genes_by_counts for a cell pass filtering.
        :param max_n_genes_by_counts: Maximum number of  n_genes_by_counts for a cell pass filtering.
        :param pct_counts_mt: Maximum number of  pct_counts_mt for a cell pass filtering.
        :param cell_list: the list of cells which will be filtered.
        :param inplace: whether inplace the original data or return a new data.
        :return:
        """
        from ..preprocess.filter import filter_cells
        data = filter_cells(self.data, min_gene, max_gene, min_n_genes_by_counts, max_n_genes_by_counts, pct_counts_mt,
                            cell_list, inplace)
        return data

    @logit
    def filter_genes(self, min_cell=None, max_cell=None, gene_list=None, inplace=True):
        """
        filter genes based on the numbers of cells.

        :param min_cell: Minimum number of cells for a gene pass filtering.
        :param max_cell: Maximun number of cells for a gene pass filtering.
        :param gene_list: the list of genes which will be filtered.
        :param inplace: whether inplace the original data or return a new data.
        :return:
        """
        from ..preprocess.filter import filter_genes
        data = filter_genes(self.data, min_cell, max_cell, gene_list, inplace)
        return data

    @logit
    def filter_coordinates(self, min_x=None, max_x=None, min_y=None, max_y=None, inplace=True):
        """
        filter cells based on the coordinates of cells.

        :param min_x: Minimum of x for a cell pass filtering.
        :param max_x: Maximum of x for a cell pass filtering.
        :param min_y: Minimum of y for a cell pass filtering.
        :param max_y: Maximum of y for a cell pass filtering.
        :param inplace: whether inplace the original data or return a new data.
        :return:
        """
        from ..preprocess.filter import filter_coordinates
        data = filter_coordinates(self.data, min_x, max_x, min_y, max_y, inplace)
        return data

    @logit
    def log1p(self, inplace=True, res_key='log1p'):
        """
        log1p for express matrix.

        :param inplace: whether inplace the original data or get a new express matrix after log1p.
        :param res_key: the key for getting the result from the self.result.
        :return:
        """
        if inplace:
            self.data.exp_matrix = np.log1p(self.data.exp_matrix)
        else:
            self.result[res_key] = np.log1p(self.data.exp_matrix)

    @logit
    def normalize_total(self, target_sum=10000, inplace=True, res_key='normalize_total'):
        """
        total count normalize the data to `target_sum` reads per cell, so that counts become comparable among cells.

        :param target_sum: the number of reads per cell after normalization.
        :param inplace: whether inplace the original data or get a new express matrix after normalize_total.
        :param res_key: the key for getting the result from the self.result.
        :return:
        """
        from ..algorithm.normalization import normalize_total
        if inplace:
            self.data.exp_matrix = normalize_total(self.data.exp_matrix, target_sum=target_sum)
        else:
            self.result[res_key] = normalize_total(self.data.exp_matrix, target_sum=target_sum)

    @logit
    def scale(self, zero_center=True, max_value=None, inplace=True, res_key='scale'):
        """
        scale to unit variance and zero mean for express matrix.

        :param zero_center: ignore zero variables if `False`
        :param max_value: truncate to this value after scaling. If `None`, do not truncate.
        :param inplace: whether inplace the original data or get a new express matrix after scale.
        :param res_key: the key for getting the result from the self.result.
        :return:
        """
        from ..algorithm.scale import scale
        if inplace:
            self.data.exp_matrix = scale(self.data.exp_matrix, zero_center, max_value)
        else:
            self.result[res_key] = scale(self.data.exp_matrix, zero_center, max_value)

    @logit
    def quantile(self, inplace=True, res_key='quantile'):
        """
        Normalize the columns of X to each have the same distribution. Given an expression matrix  of M genes by N
        samples, quantile normalization ensures all samples have the same spread of data (by construction).

        :param inplace: whether inplace the original data or get a new express matrix after quantile.
        :param res_key: the key for getting the result from the self.result.
        :return:
        """
        from ..algorithm.normalization import quantile_norm
        if issparse(self.data.exp_matrix):
            self.data.exp_matrix = self.data.exp_matrix.toarray()
        if inplace:
            self.data.exp_matrix = quantile_norm(self.data.exp_matrix)
        else:
            self.result[res_key] = quantile_norm(self.data.exp_matrix)

    @logit
    def disksmooth_zscore(self, r=20, inplace=True, res_key='disksmooth_zscore'):
        """
        for each position, given a radius, calculate the z-score within this circle as final normalized value.

        :param r: radius for normalization.
        :param inplace: whether inplace the original data or get a new express matrix after disksmooth_zscore.
        :param res_key: the key for getting the result from the self.result.
        :return:
        """
        from ..algorithm.normalization import zscore_disksmooth
        if issparse(self.data.exp_matrix):
            self.data.exp_matrix = self.data.exp_matrix.toarray()
        if inplace:
            self.data.exp_matrix = zscore_disksmooth(self.data.exp_matrix, self.data.position, r)
        else:
            self.result[res_key] = zscore_disksmooth(self.data.exp_matrix, self.data.position, r)

    @logit
    def sctransform(self,
                    method="theta_ml",
                    n_cells=5000,
                    n_genes=None,
                    filter_hvgs=False,
                    res_clip_range="seurat",
                    var_features_n=3000,
                    inplace=True,
                    res_key='sctransform'):
        """
        scTransform reference Seruat.

        :param method: offset, theta_ml, theta_lbfgs, alpha_lbfgs.
        :param n_cells: Number of cells to use for estimating parameters in Step1: default is 5000.
        :param n_genes: Number of genes to use for estimating parameters in Step1; default is None, means all genes.
        :param filter_hvgs: bool.
        :param res_clip_range: string or list
                    options: 1)"seurat": Clips residuals to -sqrt(ncells/30), sqrt(ncells/30)
                             2)"default": Clips residuals to -sqrt(ncells), sqrt(ncells)
                    only used when filter_hvgs is true.
        :param var_features_n: Number of variable features to select (for calculating a subset of pearson residuals).
        :param inplace: whether inplace the original data or get a new express matrix after sctransform.
        :param res_key: the key for getting the result from the self.result.
        :return:
        """
        from ..preprocess.sc_transform import sc_transform
        if inplace:
            self.result[res_key] = sc_transform(self.data, method, n_cells, n_genes, filter_hvgs,
                                                res_clip_range, var_features_n)
        else:
            import copy
            data = copy.deepcopy(self.data)
            self.result[res_key] = sc_transform(data, method, n_cells, n_genes, filter_hvgs,
                                                res_clip_range, var_features_n)
        key = 'sct'
        self.reset_key_record(key, res_key)

    @logit
    def highly_variable_genes(self,
                         groups=None,
                         method: Optional[str] = 'seurat',
                         n_top_genes: Optional[int] = 2000,
                         min_disp: Optional[float] = 0.5,
                         max_disp: Optional[float] = np.inf,
                         min_mean: Optional[float] = 0.0125,
                         max_mean: Optional[float] = 3,
                         span: Optional[float] = 0.3,
                         n_bins: int = 20, res_key='highly_variable_genes'):
        """
        Annotate highly variable genes. reference scanpy.

        :param groups:  If specified, highly-variable genes are selected within each batch separately and merged.
                        This simple process avoids the selection of batch-specific genes and acts as a
                        lightweight batch correction method. For all flavors, genes are first sorted
                        by how many batches they are a HVG. For dispersion-based flavors ties are broken
                        by normalized dispersion. If `flavor = 'seurat_v3'`, ties are broken by the median
                        (across batches) rank based on within-batch normalized variance.
        :param method:  Choose the flavor for identifying highly variable genes. For the dispersion
                        based methods in their default workflows, Seurat passes the cutoffs whereas
                        Cell Ranger passes `n_top_genes`.
        :param n_top_genes: Number of highly-variable genes to keep. Mandatory if `flavor='seurat_v3'`.
        :param min_disp: If `n_top_genes` unequals `None`, this and all other cutoffs for the means and the
                         normalized dispersions are ignored. Ignored if `flavor='seurat_v3'`.
        :param max_disp: If `n_top_genes` unequals `None`, this and all other cutoffs for the means and the
                         normalized dispersions are ignored. Ignored if `flavor='seurat_v3'`.
        :param min_mean: If `n_top_genes` unequals `None`, this and all other cutoffs for the means and the
                         normalized dispersions are ignored. Ignored if `flavor='seurat_v3'`.
        :param max_mean: If `n_top_genes` unequals `None`, this and all other cutoffs for the means and the
                         normalized dispersions are ignored. Ignored if `flavor='seurat_v3'`.
        :param span: The fraction of the data (cells) used when estimating the variance in the loess
                         model fit if `flavor='seurat_v3'`.
        :param n_bins: Number of bins for binning the mean gene expression. Normalization is
                       done with respect to each bin. If just a single gene falls into a bin,
                       the normalized dispersion is artificially set to 1. You'll be informed
                       about this if you set `settings.verbosity = 4`.
        :param res_key: the key for getting the result from the self.result.
        :return:
        """
        from ..tools.highly_variable_genes import HighlyVariableGenes
        hvg = HighlyVariableGenes(self.data, groups=groups, method=method, n_top_genes=n_top_genes, min_disp=min_disp,
                                  max_disp=max_disp, min_mean=min_mean, max_mean=max_mean, span=span, n_bins=n_bins)
        hvg.fit()
        self.result[res_key] = hvg.result
        key = 'hvg'
        self.reset_key_record(key, res_key)

    def subset_by_hvg(self, hvg_res_key, inplace=True):
        """
        get the subset by the result of highly variable genes.

        :param hvg_res_key: the key of highly varialbe genes to getting the result.
        :param inplace: whether inplace the data or get a new data after highly variable genes, which only save the
                        data info of highly variable genes.
        :return: a StereoExpData object.
        """
        data = self.data if inplace else copy.deepcopy(self.data)
        if hvg_res_key not in self.result:
            raise Exception(f'{hvg_res_key} is not in the result, please check and run the normalization func.')
        df = self.result[hvg_res_key]
        genes_index = df['highly_variable'].values
        data.sub_by_index(gene_index=genes_index)
        return data

    @logit
    def pca(self, use_highly_genes, n_pcs, svd_solver='auto', hvg_res_key='highly_variable_genes', res_key='pca'):
        """
        Principal component analysis.

        :param use_highly_genes: Whether to use only the expression of hypervariable genes as input.
        :param n_pcs: the number of features for a return array after reducing.
        :param svd_solver: {'auto', 'full', 'arpack', 'randomized'}, default to 'auto'
                    If auto :
                        The solver is selected by a default policy based on `X.shape` and
                        `n_pcs`: if the input data is larger than 500x500 and the
                        number of components to extract is lower than 80% of the smallest
                        dimension of the data, then the more efficient 'randomized'
                        method is enabled. Otherwise the exact full SVD is computed and
                        optionally truncated afterwards.
                    If full :
                        run exact full SVD calling the standard LAPACK solver via
                        `scipy.linalg.svd` and select the components by postprocessing
                    If arpack :
                        run SVD truncated to n_pcs calling ARPACK solver via
                        `scipy.sparse.linalg.svds`. It requires strictly
                        0 < n_pcs < min(x.shape)
                    If randomized :
                        run randomized SVD by the method of Halko et al.
        :param hvg_res_key: the key of highly varialbe genes to getting the result.
        :param res_key: the key for getting the result from the self.result.
        :return:
        """
        if use_highly_genes and hvg_res_key not in self.result:
            raise Exception(f'{hvg_res_key} is not in the result, please check and run the highly_var_genes func.')
        data = self.subset_by_hvg(hvg_res_key, inplace=False) if use_highly_genes else self.data
        from ..algorithm.dim_reduce import pca
        res = pca(data.exp_matrix, n_pcs, svd_solver=svd_solver)
        self.result[res_key] = pd.DataFrame(res['x_pca'])
        key = 'pca'
        self.reset_key_record(key, res_key)
    # def umap(self, pca_res_key, n_pcs=None, n_neighbors=5, min_dist=0.3, res_key='dim_reduce'):
    #     if pca_res_key not in self.result:
    #         raise Exception(f'{pca_res_key} is not in the result, please check and run the pca func.')
    #     x = self.result[pca_res_key][:, n_pcs] if n_pcs is not None else self.result[pca_res_key]
    #     res = u_map(x, 2, n_neighbors, min_dist)
    #     self.result[res_key] = pd.DataFrame(res)

    @logit
    def umap(self,
             pca_res_key,
             neighbors_res_key,
             res_key='umap',
             min_dist: float = 0.5,
             spread: float = 1.0,
             n_components: int = 2,
             maxiter: Optional[int] = None,
             alpha: float = 1.0,
             gamma: float = 1.0,
             negative_sample_rate: int = 5,
             init_pos: str = 'spectral', ):
        """
        Embed the neighborhood graph using UMAP [McInnes18]_.

        :param pca_res_key: the key of pca to getting the result. Usually, in spatial omics analysis, the results
                            after using pca are used for umap.
        :param neighbors_res_key: the key of neighbors to getting the connectivities of neighbors result for umap.
        :param res_key: the key for getting the result from the self.result.
        :param min_dist: The effective minimum distance between embedded points. Smaller values
                         will result in a more clustered/clumped embedding where nearby points on
                         the manifold are drawn closer together, while larger values will result
                         on a more even dispersal of points. The value should be set relative to
                         the ``spread`` value, which determines the scale at which embedded
                         points will be spread out. The default of in the `umap-learn` package is
                         0.1.
        :param spread: The effective scale of embedded points. In combination with `min_dist`
                       this determines how clustered/clumped the embedded points are.
        :param n_components: The number of dimensions of the embedding.
        :param maxiter: The number of iterations (epochs) of the optimization. Called `n_epochs`
                        in the original UMAP.
        :param alpha: The initial learning rate for the embedding optimization.
        :param gamma: Weighting applied to negative samples in low dimensional embedding
                      optimization. Values higher than one will result in greater weight
                      being given to negative samples.
        :param negative_sample_rate: The number of negative edge/1-simplex samples to use per positive
                      edge/1-simplex sample in optimizing the low dimensional embedding.
        :param init_pos: How to initialize the low dimensional embedding.Called `init` in the original UMAP.Options are:
                        * 'spectral': use a spectral embedding of the graph.
                        * 'random': assign initial embedding positions at random.
        :return:
        """
        from ..algorithm.umap import umap
        if pca_res_key not in self.result:
            raise Exception(f'{pca_res_key} is not in the result, please check and run the pca func.')
        if neighbors_res_key not in self.result:
            raise Exception(f'{neighbors_res_key} is not in the result, please check and run the neighbors func.')
        _, connectivities, _ = self.get_neighbors_res(neighbors_res_key)
        x_umap = umap(x=self.result[pca_res_key], neighbors_connectivities=connectivities,
                      min_dist=min_dist, spread=spread, n_components=n_components, maxiter=maxiter, alpha=alpha,
                      gamma=gamma, negative_sample_rate=negative_sample_rate, init_pos=init_pos)
        self.result[res_key] = pd.DataFrame(x_umap)
        key = 'umap'
        self.reset_key_record(key, res_key)

    @logit
    def neighbors(self, pca_res_key, method='umap', metric='euclidean', n_pcs=-1, n_neighbors=10, knn=True, n_jobs=10, res_key='neighbors'):
        """
        run the neighbors.

        :param pca_res_key: the key of pca to getting the result.
        :param method: Use 'umap' or 'gauss'. for computing connectivities.
        :param metric: A known metric's name or a callable that returns a distance.
                        include:
                            * euclidean
                            * manhattan
                            * chebyshev
                            * minkowski
                            * canberra
                            * braycurtis
                            * mahalanobis
                            * wminkowski
                            * seuclidean
                            * cosine
                            * correlation
                            * haversine
                            * hamming
                            * jaccard
                            * dice
                            * russelrao
                            * kulsinski
                            * rogerstanimoto
                            * sokalmichener
                            * sokalsneath
                            * yule
        :param n_pcs: the number of pcs used to runing neighbor.
        :param n_neighbors: Use this number of nearest neighbors.
        :param knn: If `True`, use a hard threshold to restrict the number of neighbors to
                    `n_neighbors`, that is, consider a knn graph. Otherwise, use a Gaussian
                    Kernel to assign low weights to neighbors more distant than the
                    `n_neighbors` nearest neighbor.
        :param n_jobs: The number of parallel jobs to run for neighbors search, defaults to 10.
                    if set to -1, means the all CPUs will be used, too high value may cause segment fault.
        :param res_key: the key for getting the result from the self.result.
        :return:
        """
        if pca_res_key not in self.result:
            raise Exception(f'{pca_res_key} is not in the result, please check and run the pca func.')
        if n_jobs > cpu_count():
            n_jobs = -1
<<<<<<< HEAD
=======
        from ..algorithm.neighbors import find_neighbors
>>>>>>> 720f4d17
        neighbor, dists, connectivities = find_neighbors(x=self.result[pca_res_key].values, method=method, n_pcs=n_pcs,
                                                         n_neighbors=n_neighbors, metric=metric, knn=knn, n_jobs=n_jobs)
        res = {'neighbor': neighbor, 'connectivities': connectivities, 'nn_dist': dists}
        self.result[res_key] = res
        key = 'neighbors'
        self.reset_key_record(key, res_key)

    def get_neighbors_res(self, neighbors_res_key,):
        """
        get the neighbor result by the key.

        :param neighbors_res_key: the key of neighbors to getting the result.
        :return: neighbor, connectivities, nn_dist.
        """
        if neighbors_res_key not in self.result:
            raise Exception(f'{neighbors_res_key} is not in the result, please check and run the neighbors func.')
        neighbors_res = self.result[neighbors_res_key]
        neighbor = neighbors_res['neighbor']
        connectivities = neighbors_res['connectivities']
        nn_dist = neighbors_res['nn_dist']
        return neighbor, connectivities, nn_dist

    @logit
    def spatial_neighbors(self, neighbors_res_key, n_neighbors=6, res_key='spatial_neighbors'):
        """
        Create a graph from spatial coordinates using squidpy.

        :param neighbors_res_key: the key of neighbors to getting the result.
        :param n_neighbors: Use this number of nearest neighbors.
        :param res_key: the key for getting the result from the self.result.
        :return:
        """
        from ..io.reader import stereo_to_anndata
        import squidpy as sq
        neighbor, connectivities, dists = copy.deepcopy(self.get_neighbors_res(neighbors_res_key))
        adata = stereo_to_anndata(self.data)
        sq.gr.spatial_neighbors(adata, n_neighs=n_neighbors)
        connectivities.data[connectivities.data > 0] = 1
        adj = connectivities + adata.obsp['spatial_connectivities']
        adj.data[adj.data > 0] = 1
        res = {'neighbor': neighbor, 'connectivities': adj, 'nn_dist': dists}
        self.result[res_key] = res
        key = 'neighbors'
        self.reset_key_record(key, res_key)

    @logit
    def leiden(self,
               neighbors_res_key,
               res_key='cluster',
               directed: bool = True,
               resolution: float = 1,
               use_weights: bool = True,
               random_state: int = 0,
               n_iterations: int = -1
               ):
        """
        leiden of cluster.

        :param neighbors_res_key: the key of neighbors to getting the result.
        :param res_key: the key for getting the result from the self.result.
        :param directed: If True, treat the graph as directed. If False, undirected.
        :param resolution: A parameter value controlling the coarseness of the clustering.
                            Higher values lead to more clusters.
                            Set to `None` if overriding `partition_type`
                            to one that doesn’t accept a `resolution_parameter`.
        :param use_weights: If `True`, edge weights from the graph are used in the computation(placing more emphasis
                            on stronger edges).
        :param random_state: Change the initialization of the optimization.
        :param n_iterations: How many iterations of the Leiden clustering algorithm to perform.
                             Positive values above 2 define the total number of iterations to perform,
                             -1 has the algorithm run until it reaches its optimal clustering.
        :return:
        """
        from ..algorithm.leiden import leiden as le
        neighbor, connectivities, _ = self.get_neighbors_res(neighbors_res_key)
        clusters = le(neighbor=neighbor, adjacency=connectivities, directed=directed, resolution=resolution,
                      use_weights=use_weights, random_state=random_state, n_iterations=n_iterations)
        df = pd.DataFrame({'bins': self.data.cell_names, 'group': clusters}) 
        self.result[res_key] = df
        key = 'cluster'
        self.reset_key_record(key, res_key)

    @logit
    def louvain(self,
                neighbors_res_key,
                res_key='cluster',
                resolution: float = None,
                random_state: int = 0,
                flavor: Literal['vtraag', 'igraph', 'rapids'] = 'vtraag',
                directed: bool = True,
                use_weights: bool = False
                ):
        """
        louvain of cluster.

        :param neighbors_res_key: the key of neighbors to getting the result.
        :param res_key: the key for getting the result from the self.result.
        :param resolution: A parameter value controlling the coarseness of the clustering.
                            Higher values lead to more clusters.
                            Set to `None` if overriding `partition_type`
                            to one that doesn't accept a `resolution_parameter`.
        :param random_state: Change the initialization of the optimization.
        :param flavor: Choose between to packages for computing the clustering.
                        Including: ``'vtraag'``, ``'igraph'``, ``'taynaud'``.
                        ``'vtraag'`` is much more powerful, and the default.
        :param directed: If True, treat the graph as directed. If False, undirected.
        :param use_weights: Use weights from knn graph.
        :return:
        """
        neighbor, connectivities, _ = self.get_neighbors_res(neighbors_res_key)
        from ..algorithm._louvain import louvain as lo
        clusters = lo(neighbor=neighbor, resolution=resolution, random_state=random_state,
                      adjacency=connectivities, flavor=flavor, directed=directed, use_weights=use_weights)
        df = pd.DataFrame({'bins': self.data.cell_names, 'group': clusters})
        self.result[res_key] = df
        key = 'cluster'
        self.reset_key_record(key, res_key)

    @logit
    def phenograph(self, phenograph_k, pca_res_key, n_jobs=10, res_key='cluster'):
        """
        phenograph of cluster.

        :param phenograph_k: the k value of phenograph.
        :param pca_res_key: the key of pca to getting the result for running the phenograph.
        :param n_jobs: The number of parallel jobs to run for neighbors search, defaults to 10.
                    if set to -1, means the all CPUs will be used, too high value may cause segment fault.
        :param res_key: the key for getting the result from the self.result.
        :return:
        """
        if pca_res_key not in self.result:
            raise Exception(f'{pca_res_key} is not in the result, please check and run the pca func.')
        import phenograph as phe
        communities, _, _ = phe.cluster(self.result[pca_res_key], k=phenograph_k, clustering_algo='leiden', n_jobs=n_jobs)
        communities = communities + 1
        clusters = communities.astype(str)
        df = pd.DataFrame({'bins': self.data.cell_names, 'group': clusters})
        self.result[res_key] = df
        key = 'cluster'
        self.reset_key_record(key,res_key)

    @logit
    def find_marker_genes(self,
                          cluster_res_key,
                          method: str = 't_test',
                          case_groups: Union[str, np.ndarray] = 'all',
                          control_groups: Union[str, np.ndarray] = 'rest',
                          corr_method: str = 'bonferroni',
                          use_raw: bool = True,
                          use_highly_genes: bool = True,
                          hvg_res_key: Optional[str] = None,
                          res_key: str = 'marker_genes',
                          output: Optional[str] = None,
                          ):
        """
        a tool of finding maker gene. for each group, find statistical test different genes between one group and
        the rest groups using t_test or wilcoxon_test.

        :param cluster_res_key: the key of cluster to getting the result for group info.
        :param method: t_test or wilcoxon_test.
        :param case_groups: case group info, default all clusters.
        :param control_groups: control group info, default the rest of groups.
        :param corr_method: correlation method.
        :param use_raw: whether use the raw count express matrix for the analysis, default True.
        :param use_highly_genes: Whether to use only the expression of hypervariable genes as input, default True.
        :param hvg_res_key: the key of highly varialbe genes to getting the result.
        :param res_key: the key for getting the result from the self.result.
        :param output: path of output_file(.csv). If None, do not generate the output file.
        :return:
        """
        from ..tools.find_markers import FindMarker

        if use_highly_genes and hvg_res_key not in self.result:
            raise Exception(f'{hvg_res_key} is not in the result, please check and run the highly_var_genes func.')
        if use_raw and not self.raw:
            raise Exception(f'self.raw must be set if use_raw is True.')
        if cluster_res_key not in self.result:
            raise Exception(f'{cluster_res_key} is not in the result, please check and run the func of cluster.')
        data = self.raw if use_raw else self.data
        data = self.subset_by_hvg(hvg_res_key, inplace=False) if use_highly_genes else data
        tool = FindMarker(data=data, groups=self.result[cluster_res_key], method=method, case_groups=case_groups,
                          control_groups=control_groups, corr_method=corr_method)
        self.result[res_key] = tool.result
        if output is not None:
            import natsort
            result = self.result[res_key]
            show_cols = ['scores', 'pvalues', 'pvalues_adj', 'log2fc', 'genes']
            groups = natsort.natsorted(result.keys())
            dat = pd.DataFrame(
                {group.split(".")[0] + "_" + key: result[group][key] for group in groups for key in show_cols})
            dat.to_csv(output)
        key = 'marker_genes'
        self.reset_key_record(key, res_key)

    @logit
    def spatial_lag(self,
                    cluster_res_key,
                    genes=None,
                    random_drop=True,
                    drop_dummy=None,
                    n_neighbors=8,
                    res_key='spatial_lag'):
        """
        spatial lag model, calculate cell-bin's lag coefficient, lag z-stat and p-value.

        :param cluster_res_key: the key of cluster to getting the result for group info.
        :param genes: specify genes, default using all genes.
        :param random_drop: randomly drop bin-cells if True.
        :param drop_dummy: drop specify clusters.
        :param n_neighbors: number of neighbors.
        :param res_key: the key for getting the result from the self.result.
        :return:
        """
        from ..tools.spatial_lag import SpatialLag
        if cluster_res_key not in self.result:
            raise Exception(f'{cluster_res_key} is not in the result, please check and run the func of cluster.')
        tool = SpatialLag(data=self.data, groups=self.result[cluster_res_key], genes=genes, random_drop=random_drop,
                          drop_dummy=drop_dummy, n_neighbors=n_neighbors)
        tool.fit()
        self.result[res_key] = tool.result

    @logit
    def spatial_pattern_score(self, use_raw=True, res_key='spatial_pattern'):
        """
        calculate the spatial pattern score.

        :param use_raw: whether use the raw count express matrix for the analysis, default True.
        :param res_key: the key for getting the result from the self.result.
        :return:
        """
        from ..algorithm.spatial_pattern_score import spatial_pattern_score

        if use_raw and not self.raw:
            raise Exception(f'self.raw must be set if use_raw is True.')
        data = self.raw if use_raw else self.data
        x = data.exp_matrix.toarray() if issparse(data.exp_matrix) else data.exp_matrix
        df = pd.DataFrame(x, columns=data.gene_names, index=data.cell_names)
        res = spatial_pattern_score(df)
        self.result[res_key] = res

    @logit
    def spatial_hotspot(self, use_highly_genes=True, hvg_res_key:Optional[str] = None, model='normal', n_neighbors=30,
                        n_jobs=20, fdr_threshold=0.05, min_gene_threshold=10, outdir=None, res_key='spatial_hotspot',
                        use_raw=True, ):
        """
        identifying informative genes (and gene modules)

        :param use_highly_genes: Whether to use only the expression of hypervariable genes as input, default True.
        :param hvg_res_key: the key of highly varialbe genes to getting the result.
        :param model: Specifies the null model to use for gene expression.
            Valid choices are:
                - 'danb': Depth-Adjusted Negative Binomial
                - 'bernoulli': Models probability of detection
                - 'normal': Depth-Adjusted Normal
                - 'none': Assumes data has been pre-standardized
        :param n_neighbors: Neighborhood size.
        :param n_jobs: Number of parallel jobs to run.
        :param fdr_threshold: Correlation threshold at which to stop assigning genes to modules
        :param min_gene_threshold: Controls how small modules can be.
            Increase if there are too many modules being formed.
            Decrease if substructre is not being captured
        :param outdir: directory containing output file(hotspot.pkl). Hotspot object will be totally output here.
            If None, results will not be output to a file.
        :param res_key: the key for getting the result from the self.result.
        :param use_raw: whether use the raw count express matrix for the analysis, default True.

        :return:
        """
        from ..algorithm.spatial_hotspot import spatial_hotspot
        if use_highly_genes and hvg_res_key not in self.result:
            raise Exception(f'{hvg_res_key} is not in the result, please check and run the highly_var_genes func.')
        #data = self.subset_by_hvg(hvg_res_key, inplace=False) if use_highly_genes else self.data
        if use_raw and not self.raw:
            raise Exception(f'self.raw must be set if use_raw is True.')
        data = copy.deepcopy(self.raw) if use_raw else copy.deepcopy(self.data)
        if use_highly_genes:
            df = self.result[hvg_res_key]
            genes_index = df['highly_variable'].values
            gene_name = np.array(df.index)[genes_index]
            data = data.sub_by_name(gene_name=gene_name)
        hs = spatial_hotspot(data, model=model, n_neighbors=n_neighbors, n_jobs=n_jobs, fdr_threshold=fdr_threshold,
                             min_gene_threshold=min_gene_threshold, outdir=outdir)
        # res = {"results":hs.results, "local_cor_z": hs.local_correlation_z, "modules": hs.modules,
        #        "module_scores": hs.module_scores}
        self.result[res_key] = hs
    
    @logit
    def gaussian_smooth(self, n_neighbors=10, smooth_threshold=90, pca_res_key='pca', res_key='gaussian_smooth', n_jobs=-1, inplace=True):
        """smooth the expression matrix

        :param n_neighbors: number of the nearest points to serach, Too high value may cause overfitting, Too low value may cause poor smoothing effect.
        :param smooth_threshold: indicates Gaussian variance with a value between 20 and 100, Too high value may cause overfitting, Too low value may cause poor smoothing effect。
        :param pca_res_key: the key of pca to get from self.result, defaults to 'pca'.
        :param res_key: the key for getting the result from the self.result, defaults to 'gaussian_smooth'.
        :param n_jobs: The number of parallel jobs to run for neighbors search, defaults to -1, means the all CPUs will be used.
        :param inplace: whether inplace the express matrix or get a new express matrix, defaults to True.
        """
        assert pca_res_key in self.result, f'{pca_res_key} is not in the result, please check and run the pca func.'
        assert self.raw is not None, 'no raw exp_matrix to be saved, please check and run the raw_checkpoint.'
        assert n_neighbors > 0, 'n_neighbors must be greater than 0'
        assert smooth_threshold >= 20 and smooth_threshold <= 100, 'smooth_threshold must be between 20 and 100'

        pca_exp_matrix = self.result[pca_res_key].values
        raw_exp_matrix = self.raw.exp_matrix.toarray() if issparse(self.raw.exp_matrix) else self.raw.exp_matrix

        if pca_exp_matrix.shape[0] != raw_exp_matrix.shape[0]:
            raise Exception(f"The first dimension of pca_exp_matrix not equals to raw_exp_matrix's, may be because of running raw_checkpoint before filter cells and genes.")
        
        # logger.info(f"raw exp matrix size: {raw_exp_matrix.shape}")
        from ..algorithm.gaussian_smooth import gaussian_smooth
        result = gaussian_smooth(pca_exp_matrix, raw_exp_matrix, self.data.position, n_neighbors=n_neighbors, smooth_threshold=smooth_threshold, n_jobs=n_jobs)
        # logger.info(f"smoothed exp matrix size: {result.shape}")
        if inplace:
            self.data.exp_matrix = result
            from ..preprocess.qc import cal_qc
            cal_qc(self.data)
        else:
            self.result[res_key] = result
                
    def lr_score(
        self, 
        lr_pairs: Union[list, np.array],
        distance: Union[int, float] = 5,
        spot_comp: pd.DataFrame = None, 
        verbose: bool = True, 
        key_add: str = 'cci_score',
        min_exp: Union[int, float] = 0, 
        use_raw: bool = False,
        min_spots: int = 20, 
        n_pairs: int = 1000,
        adj_method: str = "fdr_bh",
        bin_scale: int = 1,
        n_jobs=4,
        res_key='lr_score'
    ):
        """calculate cci score for each LR pair and do permutation test

        Parameters
        ----------
        lr_pairs : Union[list, np.array]
            LR pairs
        distance : Union[int, float], optional
            the distance between spots which are considered as neighbors , by default 5
        spot_comp : `pd.DataFrame`, optional
            spot component of different cells, by default None
        key_add : str, optional
            key added in `result`, by default 'cci_score'
        min_exp : Union[int, float], optional
            the min expression of ligand or receptor gene when caculate reaction strength, by default 0
        use_raw : bool, optional
            whether to use counts in `adata.raw.X`, by default False
        min_spots : int, optional
            the min number of spots that score > 0, by default 20
        n_pairs : int, optional
            number of pairs to random sample, by default 1000
        adj_method : str, optional
            adjust method of p value, by default "fdr_bh"
        n_wokers : int, optional
            num of worker when calculate_score, by default 4

        Raises
        ------
        ValueError
            _description_
        """
        from ..tools.LR_interaction import LrInteraction
        interaction = LrInteraction(self, 
                                    verbose=verbose, 
                                    bin_scale=bin_scale, 
                                    distance=distance,
                                    spot_comp=spot_comp,
                                    n_jobs=n_jobs,
                                    min_exp=min_exp,
                                    min_spots=min_spots,
                                    n_pairs=n_pairs,
                                    )
        
        result = interaction.fit(lr_pairs=lr_pairs, 
                                 adj_method=adj_method, 
                                 use_raw=use_raw,
                                 key_add=key_add)
        
        self.result[res_key] = result

    
    @logit
    def batches_integrate(self, pca_res_key='pca', res_key='pca_integrated', **kwargs):
        """integrate different experiments base on the pca result

        :param pca_res_key: the key of original pca to get from self.result, defaults to 'pca'
        :param res_key: the key for getting the result after integrating from the self.result, defaults to 'pca_integrated'
        """
        import harmonypy as hm
        assert pca_res_key in self.result, f'{pca_res_key} is not in the result, please check and run the pca method.'
        assert self.data.cells.batch is not None, f'this is not a data were merged from diffrent experiments'

        out = hm.run_harmony(self.result[pca_res_key], self.data.cells.to_df(), 'batch', **kwargs)
        self.result[res_key] = pd.DataFrame(out.Z_corr.T)
<<<<<<< HEAD
        key = 'pca'
        self.reset_key_record(key, res_key)
=======
>>>>>>> 720f4d17

        

    # def scenic(self, tfs, motif, database_dir, res_key='scenic', use_raw=True, outdir=None,):
    #     """
    #
    #     :param tfs: tfs file in txt format
    #     :param motif: motif file in tbl format
    #     :param database_dir: directory containing reference database(*.feather files) from cisTarget.
    #     :param res_key: the key for getting the result from the self.result.
    #     :param use_raw: whether use the raw count express matrix for the analysis, default True.
    #     :param outdir: directory containing output files(including modules.pkl, regulons.csv, adjacencies.tsv,
    #         motifs.csv). If None, results will not be output to files.
    #
    #     :return:
    #     """
    #     from ..algorithm.scenic import scenic as cal_sce
    #     if use_raw and not self.raw:
    #         raise Exception(f'self.raw must be set if use_raw is True.')
    #     data = self.raw if use_raw else self.data
    #     modules, regulons, adjacencies, motifs, auc_mtx, regulons_df = cal_sce(data, tfs, motif, database_dir, outdir)
    #     res = {"modules": modules, "regulons": regulons, "adjacencies": adjacencies, "motifs": motifs,
    #            "auc_mtx":auc_mtx, "regulons_df": regulons_df}
    #     self.result[res_key] = res


<|MERGE_RESOLUTION|>--- conflicted
+++ resolved
@@ -10,21 +10,8 @@
 change log:
     2021/07/20  create file.
 """
-
 import copy
 from functools import wraps
-<<<<<<< HEAD
-from multiprocessing import cpu_count
-from ..preprocess.qc import cal_qc
-from ..preprocess.filter import filter_cells, filter_genes, filter_coordinates
-from ..algorithm.normalization import normalize_total, quantile_norm, zscore_disksmooth
-from ..algorithm.scale import scale
-from ..algorithm.gaussian_smooth import gaussian_smooth
-import numpy as np
-from scipy.sparse import issparse
-from ..algorithm.dim_reduce import pca, u_map
-=======
->>>>>>> 720f4d17
 from typing import Optional, Union
 from multiprocessing import cpu_count
 from typing_extensions import Literal
@@ -504,10 +491,7 @@
             raise Exception(f'{pca_res_key} is not in the result, please check and run the pca func.')
         if n_jobs > cpu_count():
             n_jobs = -1
-<<<<<<< HEAD
-=======
         from ..algorithm.neighbors import find_neighbors
->>>>>>> 720f4d17
         neighbor, dists, connectivities = find_neighbors(x=self.result[pca_res_key].values, method=method, n_pcs=n_pcs,
                                                          n_neighbors=n_neighbors, metric=metric, knn=knn, n_jobs=n_jobs)
         res = {'neighbor': neighbor, 'connectivities': connectivities, 'nn_dist': dists}
@@ -906,11 +890,8 @@
 
         out = hm.run_harmony(self.result[pca_res_key], self.data.cells.to_df(), 'batch', **kwargs)
         self.result[res_key] = pd.DataFrame(out.Z_corr.T)
-<<<<<<< HEAD
         key = 'pca'
         self.reset_key_record(key, res_key)
-=======
->>>>>>> 720f4d17
 
         
 
