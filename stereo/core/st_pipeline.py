--- conflicted
+++ resolved
@@ -677,7 +677,6 @@
         #        "module_scores": hs.module_scores}
         self.result[res_key] = hs
 
-<<<<<<< HEAD
     # def scenic(self, tfs, motif, database_dir, res_key='scenic', use_raw=True, outdir=None,):
     #     """
     #
@@ -699,28 +698,5 @@
     #     res = {"modules": modules, "regulons": regulons, "adjacencies": adjacencies, "motifs": motifs,
     #            "auc_mtx":auc_mtx, "regulons_df": regulons_df}
     #     self.result[res_key] = res
-=======
-    def scenic(self, tfs, motif, database_dir, res_key='scenic', use_raw=True, outdir=None,):
-        """
-
-        :param tfs: tfs file in txt format
-        :param motif: motif file in tbl format
-        :param database_dir: directory containing reference database(*.feather files) from cisTarget.
-        :param res_key: the key for getting the result from the self.result.
-        :param use_raw: whether use the raw count express matrix for the analysis, default True.
-        :param outdir: directory containing output files(including modules.pkl, regulons.csv, adjacencies.tsv,
-            motifs.csv). If None, results will not be output to files.
-
-        :return:
-        """
-        from ..algorithm.scenic import scenic as cal_sce
-        if use_raw and not self.raw:
-            raise Exception(f'self.raw must be set if use_raw is True.')
-        data = self.raw if use_raw else self.data
-        modules, regulons, adjacencies, motifs, auc_mtx, regulons_df = cal_sce(data, tfs, motif, database_dir, outdir)
-        res = {"modules": modules, "regulons": regulons, "adjacencies": adjacencies, "motifs": motifs,
-               "auc_mtx":auc_mtx, "regulons_df": regulons_df}
-        self.result[res_key] = res
-
-
->>>>>>> d449c4c4
+
+
