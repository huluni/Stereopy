--- conflicted
+++ resolved
@@ -580,12 +580,6 @@
                              -1 has the algorithm run until it reaches its optimal clustering.
         :return:
         """
-<<<<<<< HEAD
-        from ..algorithm.leiden import leiden as le
-        from ..utils.pipeline_utils import cell_cluster_to_gene_exp_cluster
-=======
-
->>>>>>> cec8e6a0
         neighbor, connectivities, _ = self.get_neighbors_res(neighbors_res_key)
         if method == 'rapids':
             from ..algorithm.leiden import leiden_rapids
@@ -599,6 +593,7 @@
         key = 'cluster'
         self.reset_key_record(key, res_key)
         gene_cluster_res_key = f'gene_exp_{res_key}'
+        from ..utils.pipeline_utils import cell_cluster_to_gene_exp_cluster
         self.result[gene_cluster_res_key] = cell_cluster_to_gene_exp_cluster(self, res_key)
         self.reset_key_record('gene_exp_cluster', gene_cluster_res_key)
 
