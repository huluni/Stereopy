--- conflicted
+++ resolved
@@ -102,18 +102,6 @@
         """
         return self.cells.cell_name
 
-<<<<<<< HEAD
-=======
-    # @property
-    # def gene_names(self):
-    #     """
-    #     get the value of self._genes.
-    #
-    #     :return:
-    #     """
-    #     return self._genes['gene']
-
->>>>>>> fd4d4a4e
     @property
     def genes(self):
         """
