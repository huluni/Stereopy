#!/usr/bin/env python3
# coding: utf-8
"""
@author: Ping Qiu  qiuping1@genomics.cn
@last modified by: Ping Qiu
@file:stereo_exp_data.py
@time:2021/03/22

change log:
    2021/08/12  add to_andata function , by wuyiran.
"""
import copy
from warnings import warn
from typing import Optional, Union

import pandas as pd
import numpy as np
from scipy.sparse import spmatrix, issparse, csr_matrix

from .data import Data
from .cell import Cell, AnnBasedCell
from .gene import Gene, AnnBasedGene
from ..log_manager import logger


class StereoExpData(Data):
    def __init__(
            self,
            file_path: Optional[str] = None,
            file_format: Optional[str] = None,
            bin_type: Optional[str] = None,
            bin_size: Optional[int] = 100,
            exp_matrix: Optional[Union[np.ndarray, spmatrix]] = None,
            genes: Optional[Union[np.ndarray, Gene]] = None,
            cells: Optional[Union[np.ndarray, Cell]] = None,
            position: Optional[np.ndarray] = None,
            position_z: Optional[np.ndarray] = None,
            output: Optional[str] = None,
            partitions: Optional[int] = 1,
            offset_x: Optional[str] = None,
            offset_y: Optional[str] = None,
            attr: Optional[dict] = None,
            merged: bool = False
    ):

        """
        The core data object is designed for expression matrix of spatial omics, which can be set 
        corresponding properties directly to initialize the data. 

        Parameters
        -------------------
        file_path
            the path to input file of expression matrix.
        file_format
            the format of input file.
        bin_type
            the type of bin, if the file format is Stereo-seq file including `'bins'` or `'cell_bins'`.
        bin_size
            the size of the bin to merge, when `bin_type` is `'bins'`.
        exp_matrix
            the expression matrix.
        genes
            the gene object which contains information of gene level.
        cells
            the cell object which contains information of cell level.
        position
            spatial location information.
        output
            the path to output file.
        partitions
            the number of multi-process cores, used when processing files in parallel.
        offset_x
            the x value of the offset . 
        offset_y
            the y value of the offset .
        attr
            attribute information from GEF file.

        """
        super(StereoExpData, self).__init__(file_path=file_path, file_format=file_format,
                                            partitions=partitions, output=output)
        self._exp_matrix = exp_matrix
        self._genes = genes if isinstance(genes, Gene) else Gene(gene_name=genes)
        self._cells = cells if isinstance(cells, Cell) else Cell(cell_name=cells)
        self._raw_position = None
        self._position = position
        self._position_z = position_z
        self._position_offset = None
        self._bin_type = bin_type
        self.bin_size = bin_size
        self._tl = None
        self._plt = None
        self.raw = None
        self._offset_x = offset_x
        self._offset_y = offset_y
        self._attr = attr if attr is not None else {'resolution': 500}
        self._merged = merged
        self._sn = self.get_sn_from_path(file_path)

    def get_sn_from_path(self, file_path):
        """
        Get the SN information of input file.
        """
        if file_path is None:
            return None

        from os import path
        return path.basename(file_path).split('.')[0].strip()

    @property
    def plt(self):
        """
        Call the visualization module.        
        """
        if self._plt is None:
            from ..plots.plot_collection import PlotCollection
            self._plt = PlotCollection(self)
        return self._plt

    @property
    def tl(self):
        """
        call StPipeline method.
        """
        if self._tl is None:
            from .st_pipeline import StPipeline
            self._tl = StPipeline(self)
        return self._tl

    def sub_by_index(self, cell_index=None, gene_index=None):
        """
        Get data subset by indexl list of cells or genes.

        :param cell_index: a list of cell index.
        :param gene_index: a list of gene index.
        :return:
        """
        if cell_index is not None:
            self.exp_matrix = self.exp_matrix[cell_index, :]
            self.position = self.position[cell_index, :] if self.position is not None else None
            self.position_z = self.position_z[cell_index] if self.position_z is not None else None
            self.cells = self.cells.sub_set(cell_index)
        if gene_index is not None:
            self.exp_matrix = self.exp_matrix[:, gene_index]
            self.genes = self.genes.sub_set(gene_index)
        return self

    def sub_by_name(self, cell_name: Optional[Union[np.ndarray, list]] = None,
                    gene_name: Optional[Union[np.ndarray, list]] = None):
        """
        Get data subset by name list of cells or genes.

        :param cell_name: a list of cell name.
        :param gene_name: a list of gene name.
        :return:
        """
        data = copy.deepcopy(self)
        cell_index = [np.argwhere(data.cells.cell_name == i)[0][0] for i in cell_name] \
            if cell_name is not None else None
        gene_index = [np.argwhere(data.genes.gene_name == i)[0][0] for i in
                      gene_name] if gene_name is not None else None
        return data.sub_by_index(cell_index, gene_index)

    def sub_exp_matrix_by_name(
            self,
            cell_name: Optional[Union[np.ndarray, list, str, int]] = None,
            gene_name: Optional[Union[np.ndarray, list, str]] = None,
            order_preserving: bool = True
    ) -> Union[np.ndarray, spmatrix]:
        new_exp_matrix = self.exp_matrix
        if cell_name is not None:
            if isinstance(cell_name, str) or isinstance(cell_name, int):
                cell_name = [cell_name]
            if order_preserving:
                index = [np.argwhere(self.cell_names == c)[0][0] for c in cell_name]
            else:
                index = np.isin(self.cell_names, cell_name)
            new_exp_matrix = new_exp_matrix[index]
        if gene_name is not None:
            if isinstance(gene_name, str):
                gene_name = [gene_name]
            if order_preserving:
                index = [np.argwhere(self.gene_names == g)[0][0] for g in gene_name]
            else:
                index = np.isin(self.gene_names, gene_name)
            new_exp_matrix = new_exp_matrix[:, index]
        return new_exp_matrix
<<<<<<< HEAD
            
=======
>>>>>>> 76a68d99

    def check(self):
        """
        Check whether the parameters meet the requirement.

        :return:
        """
        super(StereoExpData, self).check()
        self.bin_type_check(self._bin_type)

    @staticmethod
    def bin_type_check(bin_type):
        """
        Check whether the bin type is from specific options.

        :param bin_type: bin type value, 'bins' or 'cell_bins'.
        :return:
        """
        if (bin_type is not None) and (bin_type not in ['bins', 'cell_bins']):
            logger.error(f"the bin type `{bin_type}` is not in the range, please check!")
            raise Exception

    @property
    def shape(self):
        """
        Get the shape of expression matrix.

        :return:
        """
        return self.exp_matrix.shape

    @property
    def gene_names(self):
        """
        Get the gene names.

        :return:
        """
        return self.genes.gene_name

    @property
    def cell_names(self):
        """
        Get the cell names.

        :return:
        """
        return self.cells.cell_name

    @property
    def cell_borders(self):
        """
        Get the cell borders.
        """
        return self.cells.cell_border

    @property
    def genes(self):
        """
        Get the gene object.

        :return:
        """
        return self._genes

    @genes.setter
    def genes(self, gene):
        """
        set the value of self._genes.

        :param gene: a object of Gene
        :return:
        """
        self._genes = gene

    @property
    def genes_matrix(self):
        """
        Get the genes matrix.
        """
        return self._genes._matrix

    @property
    def genes_pairwise(self):
        """
        Get the genes pairwise.
        """
        return self._genes._pairwise

    @property
    def cells(self):
        """
        Get the cell object.

        :return:
        """
        return self._cells

    @cells.setter
    def cells(self, cell):
        """
        set the value of self._cells.

        :param cell: a object of Cell
        :return:
        """
        self._cells = cell

    @property
    def cells_matrix(self):
        """
        Get the cells matrix.
        """
        return self._cells._matrix

    @property
    def cells_pairwise(self):
        """
        Get the cells pairwise.
        """
        return self._cells._pairwise

    @property
    def exp_matrix(self) -> Union[np.ndarray, spmatrix]:
        """
        Get the expression matrix.

        :return:
        """
        return self._exp_matrix

    @exp_matrix.setter
    def exp_matrix(self, pos_array):
        """
        set the value of self._exp_matrix.

        :param pos_array: np.ndarray or sparse.spmatrix.
        :return:
        """
        self._exp_matrix = pos_array

    @property
    def bin_type(self):
        """
        Get the bin type.

        :return:
        """
        return self._bin_type

    @bin_type.setter
    def bin_type(self, b_type):
        """
        set the value of self._bin_type.

        :param b_type: the value of bin type, 'bins' or 'cell_bins'.
        :return:
        """
        self.bin_type_check(b_type)
        self._bin_type = b_type

    @property
    def raw_position(self):
        return self._raw_position

    @raw_position.setter
    def raw_position(self, pos):
        self._raw_position = pos

    @property
    def position(self):
        """
        Get the information of spatial location.

        :return:
        """
        return self._position

    @position.setter
    def position(self, pos):
        """
        set the value of self._position.

        :param pos: the value of position, a np.ndarray .
        :return:
        """
        self._position = pos

    @property
    def position_z(self):
        return self._position_z

    @position_z.setter
    def position_z(self, position_z):
        self._position_z = position_z

    @property
    def position_offset(self):
        """
        Get the offset of position in gef.

        """
        return self._position_offset

    @position_offset.setter
    def position_offset(self, position_offset):
        self._position_offset = position_offset

    @property
    def offset_x(self):
        """
        Get the x value of the offset.

        :return:
        """
        return self._offset_x

    @offset_x.setter
    def offset_x(self, min_x):
        """

        :param min_x: offset of x.
        :return:
        """
        self._offset_x = min_x

    @property
    def offset_y(self):
        """
        Get the y value of the offset.

        :return:
        """
        return self._offset_y

    @offset_y.setter
    def offset_y(self, min_y):
        """

        :param min_y: offset of y.
        :return:
        """
        self._offset_y = min_y

    @property
    def attr(self):
        """
        Get the attribute information.

        :return:
        """
        return self._attr

    @attr.setter
    def attr(self, attr):
        """

        :param attr: dict of attr.
        :return:
        """
        self._attr = attr

    @property
    def merged(self):
        """
        Get the flag whether merged.
        """
        return self._merged

    @merged.setter
    def merged(self, merged):
        self._merged = merged

    @property
    def sn(self):
        """
        Get the sample name.
        """
        return self._sn

    @sn.setter
    def sn(self, sn):
        self._sn = sn

    def to_df(self):
        """
        Transform StereoExpData object to pd.DataFrame.

        :return:
        """
        df = pd.DataFrame(
            self.exp_matrix.toarray() if issparse(self.exp_matrix) else self.exp_matrix,
            columns=self.gene_names,
            index=self.cell_names
        )
        return df

    def sparse2array(self):
        """
        Transform expression matrix to array if it is parse matrix.

        :return:
        """
        if issparse(self.exp_matrix):
            self.exp_matrix = self.exp_matrix.toarray()
        return self.exp_matrix

    def array2sparse(self):
        """
        Transform expression matrix to sparse matrix if it is ndarray.

        :return:
        """
        if not issparse(self.exp_matrix):
            self.exp_matrix = csr_matrix(self.exp_matrix)
        return self.exp_matrix

    def __str__(self):
        format_str = f"StereoExpData object with n_cells X n_genes = {self.shape[0]} X {self.shape[1]}"
        format_str += f"\nbin_type: {self.bin_type}"
        if self.bin_type == 'bins':
            format_str += f"\n{'bin_size: %d' % self.bin_size}"
        format_str += f"\noffset_x = {self.offset_x}"
        format_str += f"\noffset_y = {self.offset_y}"
        format_str += str(self.cells)
        format_str += str(self.genes)
        if self.cells_matrix:
            format_str += f"\ncells_matrix = {list(self.cells_matrix.keys())}"
        if self.genes_matrix:
            format_str += f"\ngenes_matrix = {list(self.cells_matrix.keys())}"
        if self.cells_pairwise:
            format_str += f"\ncells_pairwise = {list(self.cells._pairwise.keys())}"
        if self.genes_pairwise:
            format_str += f"\ngenes_pairwise = {list(self.genes._pairwise.keys())}"
        format_key_record = {
            key: value
            for key, value in self.tl.key_record.items() if value
        }
        warn(
            'FutureWarning: `pca`, `neighbors`, `cluster`, `umap` will be inaccessible in result in future version.'
            '\nMake sure your code access result from the right property, such as `pca` and `umap` will be in the '
            '`StereoExpData.cells_matrix`.',
            category=FutureWarning
        )
        if format_key_record:
            format_str += f"\nkey_record: {format_key_record}"
        return format_str

    def __repr__(self):
        return self.__str__()

    def issparse(self):
        """
        Check whether the matrix is sparse matrix type.
        """
        return issparse(self.exp_matrix)

    def reset_position(self):
        if self.position_offset is not None:
            batches = np.unique(self.cells.batch)
            for bno in batches:
                idx = np.where(self.cells.batch == bno)[0]
                self.position[idx] -= self.position_offset[bno]
        self.position_offset = None


class AnnBasedStereoExpData(StereoExpData):

    def __init__(self, h5ad_file_path: str, *args, **kwargs):
        if 'based_ann_data' in kwargs:
            based_ann_data = kwargs.pop('based_ann_data')
        else:
            based_ann_data = None
        super().__init__(*args, **kwargs)
        import anndata
        if based_ann_data:
            assert type(based_ann_data) is anndata.AnnData
            self._ann_data = based_ann_data
        else:
            self._ann_data = anndata.read_h5ad(h5ad_file_path)
        self._genes = AnnBasedGene(self._ann_data, self._genes.gene_name)
        self._cells = AnnBasedCell(self._ann_data, self._cells.cell_name)
        from .st_pipeline import AnnBasedStPipeline
        self._tl = AnnBasedStPipeline(self._ann_data, self)

    def __str__(self):
        return str(self._ann_data)

    def __repr__(self):
        return self.__str__()

    @property
    def exp_matrix(self):
        return self._ann_data.X

    @exp_matrix.setter
    def exp_matrix(self, pos_array: spmatrix):
        self._ann_data.X = pos_array

    @property
    def genes(self):
        return self._genes

    @genes.setter
    def genes(self, gene: AnnBasedGene):
        self._genes = gene

    @property
    def cells(self):
        return self._cells

    @cells.setter
    def cells(self, cell: AnnBasedCell):
        self._cells = cell

    @property
    def plt(self):
        """
        Call the visualization module. 
        """
        if self._plt is None:
            from ..plots.plot_collection import PlotCollection
            self._plt = PlotCollection(self)
        return self._plt

    @property
    def tl(self):
        """
        call StPipeline method.
        """
        return self._tl

    @property
    def position(self):
        if 'spatial' in self._ann_data.obsm:
            return self._ann_data.obsm['spatial'][:, [0, 1]]
        elif {'x', 'y'} - set(self._ann_data.obs.columns.values):
            self._ann_data.obs.loc[:, ['x', 'y']] = \
                np.array(list(self._ann_data.obs.index.str.split('-', expand=True)), dtype=np.uint32)
        return self._ann_data.obs.loc[:, ['x', 'y']].values

    @property
    def position_z(self):
        if 'spatial' in self._ann_data.obsm:
            return self._ann_data.obsm['spatial'][:, [2]]
        elif {'z'} - set(self._ann_data.obs.columns.values):
            self._ann_data.obs.loc[:, ['z']] = \
                np.array(list(self._ann_data.obs.index.str.split('-', expand=True)), dtype=np.uint32)
        return self._ann_data.obs.loc[:, ['z']].values

    def sub_by_name(self, cell_name: Optional[Union[np.ndarray, list]] = None,
                    gene_name: Optional[Union[np.ndarray, list]] = None):
        data = AnnBasedStereoExpData(self.file, based_ann_data=self._ann_data.copy())
        data._ann_data.obs_names_make_unique()
        data._ann_data.var_names_make_unique()
        if cell_name is not None:
            data._ann_data._inplace_subset_obs(cell_name)
        if gene_name is not None:
            data._ann_data._inplace_subset_var(gene_name)
        return data

    def sub_by_index(self, cell_index=None, gene_index=None):
        if cell_index is not None:
            self._ann_data._inplace_subset_obs(cell_index)
        if gene_index is not None:
            self._ann_data._inplace_subset_var(gene_index)
        return self<|MERGE_RESOLUTION|>--- conflicted
+++ resolved
@@ -185,10 +185,6 @@
                 index = np.isin(self.gene_names, gene_name)
             new_exp_matrix = new_exp_matrix[:, index]
         return new_exp_matrix
-<<<<<<< HEAD
-            
-=======
->>>>>>> 76a68d99
 
     def check(self):
         """
