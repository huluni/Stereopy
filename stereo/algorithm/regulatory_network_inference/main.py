--- conflicted
+++ resolved
@@ -57,14 +57,10 @@
              cache: bool = False,
              cache_res_key: str = 'regulatory_network_inference',
              save: bool=True,
-<<<<<<< HEAD
-             method: str='grnboost'):
-=======
              method: str='grnboost',
              ThreeD_slice: bool=False,
              prune_kwargs: dict={}
              ):
->>>>>>> 76a68d99
         """
         Enables researchers to infer transcription factors (TFs) and gene regulatory networks.
 
@@ -80,11 +76,8 @@
         :param cache: whether to use cache files. Need to provide adj.csv, motifs.csv and auc.csv.
         :param save: whether to save the result as a file.
         :param method: the method to inference GRN, 'grnboost' or 'hotspot'.
-<<<<<<< HEAD
-=======
         :param ThreeD_slice: whether to use 3D slice data.
         :param prune_kwargs: dict, others parameters of pyscenic.prune.prune2df
->>>>>>> 76a68d99
         :return: Computation result of inference regulatory network is stored in self.result where the result key is 'regulatory_network_inference'.
         """
         matrix = self.stereo_exp_data.to_df()
@@ -118,11 +111,7 @@
         if method == 'grnboost':
             adjacencies = self.grn_inference(matrix, genes=target_genes, tf_names=tfsf, num_workers=num_workers, seed=seed, cache=cache, cache_res_key=cache_res_key)
         elif method == 'hotspot':
-<<<<<<< HEAD
-            adjacencies = self.hotspot_matrix(tf_list=tfsf, jobs=num_workers, cache=cache, cache_res_key=cache_res_key)
-=======
             adjacencies = self.hotspot_matrix(tf_list=tfsf, jobs=num_workers, cache=cache, cache_res_key=cache_res_key, ThreeD_slice=ThreeD_slice)
->>>>>>> 76a68d99
         
         modules = self.get_modules(adjacencies, df)
         # 4. Regulons prediction aka cisTarget
@@ -174,10 +163,7 @@
                        jobs=None,
                        cache: bool = True,
                        cache_res_key: str = 'regulatory_network_inference',
-<<<<<<< HEAD
-=======
                        ThreeD_slice: bool = False,
->>>>>>> 76a68d99
                        **kwargs) -> pd.DataFrame:
         """
         Inference of co-expression modules via hotspot method
@@ -202,10 +188,7 @@
         :param fdr_threshold: Correlation theshold at which to stop assigning genes to modules
         :param tf_list: predefined TF names
         :param jobs: Number of parallel jobs to run
-<<<<<<< HEAD
-=======
         :paran ThreeD_slice: whether to use 3D slice data.
->>>>>>> 76a68d99
         :return: A dataframe, local correlation Z-scores between genes (shape is genes x genes)
         """
 
@@ -220,15 +203,12 @@
         global hs
         data = self.stereo_exp_data
         hotspot_data = RegulatoryNetworkInference.input_hotspot(data)
-<<<<<<< HEAD
-=======
 
         if ThreeD_slice:
             arr2 = data.position_z
             position_3D = np.concatenate((data.position, arr2), axis=1)
             hotspot_data['position'] = position_3D
 
->>>>>>> 76a68d99
         hs = hotspot.Hotspot.legacy_init(hotspot_data['counts'],
                                             model=model,
                                             latent=hotspot_data['position'],
