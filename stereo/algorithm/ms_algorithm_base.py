from dataclasses import dataclass
from typing import Union

from stereo.algorithm.algorithm_base import AlgorithmBase, _camel_to_snake
<<<<<<< HEAD
from stereo.core.ms_data import MSData, _MSDataView
=======
from stereo.core.ms_data import MSData
>>>>>>> 5232d21a


@dataclass
class MSDataAlgorithmBase(AlgorithmBase):
    ms_data: MSData = None
    pipeline_res: dict = None

    @staticmethod
<<<<<<< HEAD
    def get_attribute_helper(item, ms_data: Union[MSData, _MSDataView], res: dict):
=======
    def get_attribute_helper(item, ms_data: MSData, res: dict):
>>>>>>> 5232d21a
        try:
            __import__(f"stereo.algorithm.{item}")
        except:
            return None

        # TODO: this may be not the best way to get sub-class
        # num of subclasses may be like 100-200 at most
        for sub_cls in MSDataAlgorithmBase.__subclasses__():
            sub_cls_name = _camel_to_snake(sub_cls.__name__.split(".")[-1])
            if sub_cls_name == item:
                # snake_cls_name as method name in pipeline
                sub_obj = sub_cls(ms_data=ms_data, pipeline_res=res)
                return sub_obj.main
        return None<|MERGE_RESOLUTION|>--- conflicted
+++ resolved
@@ -1,12 +1,7 @@
 from dataclasses import dataclass
-from typing import Union
 
 from stereo.algorithm.algorithm_base import AlgorithmBase, _camel_to_snake
-<<<<<<< HEAD
-from stereo.core.ms_data import MSData, _MSDataView
-=======
 from stereo.core.ms_data import MSData
->>>>>>> 5232d21a
 
 
 @dataclass
@@ -15,15 +10,11 @@
     pipeline_res: dict = None
 
     @staticmethod
-<<<<<<< HEAD
-    def get_attribute_helper(item, ms_data: Union[MSData, _MSDataView], res: dict):
-=======
     def get_attribute_helper(item, ms_data: MSData, res: dict):
->>>>>>> 5232d21a
         try:
             __import__(f"stereo.algorithm.{item}")
         except:
-            return None
+            raise AttributeError(f"No attribute named 'StPipeline.{item}'")
 
         # TODO: this may be not the best way to get sub-class
         # num of subclasses may be like 100-200 at most
