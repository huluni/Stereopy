#!/usr/bin/env python3
# coding: utf-8
"""
@file: writer.py
@description: 
@author: Ping Qiu
@email: qiuping1@genomics.cn
@last modified by: Nils Mechtel

change log:
    2021/07/05  create file.
    2022/02/09  save raw data and result
"""

from copy import deepcopy

import h5py
import pickle
import numpy as np
import pandas as pd
from scipy.sparse import csr_matrix, issparse

from stereo.io import h5ad
from stereo.core.stereo_exp_data import StereoExpData
from stereo.log_manager import logger


def write_h5ad(
        data: StereoExpData,
        use_raw: bool = True,
        use_result: bool = True,
        key_record: dict = None,
        output: str = None,
        split_batches: bool = True):
    """
    Write the StereoExpData into a H5ad file.

    Parameters
    ---------------------
    data
        the input StereoExpData object.
    use_raw
        whether to save raw data.
    use_result
        whether to save `result` and `res_key`.
    key_record
        a dict includes selective `res_key` with the precondition that `use_result` 
        is `True`, if None, it will save the `result` and `res_key` of 
        `data.tl.key_record`,otherwise it will save the result and res_key of the dict.
    output
        the path to output file.
	split_batches
		Whether to save each batch to a single file if it is a merged data, default to True.
    Returns
    -------------------
    None
    """
    if data.merged and split_batches:
        from os import path
        from ..utils.data_helper import split
        data_list = split(data)
        batch = np.unique(data.cells.batch)
        if output is not None:
            name, ext = path.splitext(output)
        for bno, d in zip(batch, data_list):
            if output is not None:
                boutput = f"{name}-{d.sn}{ext}"
            else:
                boutput = None
            write_h5ad(d, use_raw=use_raw, use_result=use_result, key_record=key_record, output=boutput,
                       split_batches=False)
        return

    if output is not None:
        data.output = output
    else:
        if data.output is None:
            logger.error("The output path must be set before writing.")
    with h5py.File(data.output, mode='w') as f:
        _write_one_h5ad(f, data, use_raw=use_raw, use_result=use_result, key_record=key_record)


def _write_one_h5ad(f, data: StereoExpData, use_raw=False, use_result=True, key_record=None):
    if data.attr is not None:
        for key, value in data.attr.items():
            f.attrs[key] = value
    if data.sn is not None:
        if isinstance(data.sn, str):
            sn_list = [['-1', data.sn]]
        else:
            sn_list = []
            for bno, sn in data.sn.items():
                sn_list.append([bno, sn])
        sn_data = pd.DataFrame(sn_list, columns=['batch', 'sn'])
        h5ad.write(sn_data, f, 'sn', save_as_matrix=True)
    h5ad.write(data.genes, f, 'genes')
    h5ad.write(data.cells, f, 'cells')
    if data.position_z is None:
        position = data.position
    else:
        position = np.concatenate([data.position, data.position_z], axis=1)
    h5ad.write(position, f, 'position')
    if issparse(data.exp_matrix):
        sp_format = 'csr' if isinstance(data.exp_matrix, csr_matrix) else 'csc'
        h5ad.write(data.exp_matrix, f, 'exp_matrix', sp_format)
    else:
        h5ad.write(data.exp_matrix, f, 'exp_matrix')
    h5ad.write(data.bin_type, f, 'bin_type')
    h5ad.write(data.bin_size, f, 'bin_size')
    h5ad.write(data.merged, f, 'merged')

    if use_raw is True:
        same_genes = np.array_equal(data.tl.raw.gene_names, data.gene_names)
        same_cells = np.array_equal(data.tl.raw.cell_names, data.cell_names)
        if not same_genes:
            # if raw genes differ from genes
            h5ad.write(data.tl.raw.genes, f, 'genes@raw')
        if not same_cells:
            # if raw cells differ from cells
            h5ad.write(data.tl.raw.cells, f, 'cells@raw')
        if not (same_genes | same_cells):
            # if either raw genes or raw cells are different
            if data.tl.raw.position_z is None:
                position = data.tl.raw.position
            else:
                position = np.concatenate([data.tl.raw.position, data.tl.raw.position_z], axis=1)
            h5ad.write(position, f, 'position@raw')
        # save raw exp_matrix
        if issparse(data.tl.raw.exp_matrix):
            sp_format = 'csr' if isinstance(data.tl.raw.exp_matrix, csr_matrix) else 'csc'
            h5ad.write(data.tl.raw.exp_matrix, f, 'exp_matrix@raw', sp_format)
        else:
            h5ad.write(data.tl.raw.exp_matrix, f, 'exp_matrix@raw')

    if use_result is True:
        # write key_record
        mykey_record = deepcopy(data.tl.key_record) if key_record is None else deepcopy(key_record)
        mykey_record_keys = list(mykey_record.keys())
        # supported_keys = ['hvg', 'pca', 'neighbors', 'umap', 'cluster', 'marker_genes', 'cell_cell_communication '] # 'sct', 'spatial_hotspot'
        supported_keys = data.tl.key_record.keys()
        for analysis_key in mykey_record_keys:
            if analysis_key not in supported_keys:
                mykey_record.pop(analysis_key)
                logger.info(
                    f'key_name:{analysis_key} is not recongnized, try to select the name in {supported_keys} as your key_name.')
        h5ad.write_key_record(f, 'key_record', mykey_record)

        for analysis_key, res_keys in mykey_record.items():
            for res_key in res_keys:
                # check
                if res_key not in data.tl.result:
                    raise Exception(
                        f'{res_key} is not in the result, please check and run the coordinated func.')
                # write result[res_key]
                if analysis_key == 'hvg':
                    # interval to str
                    hvg_df = deepcopy(data.tl.result[res_key])
                    hvg_df.mean_bin = [str(interval) for interval in data.tl.result[res_key].mean_bin]
                    h5ad.write(hvg_df, f, f'{res_key}@hvg')  # -> dataframe
                if analysis_key in ['pca', 'umap']:
                    h5ad.write(data.tl.result[res_key].values, f, f'{res_key}@{analysis_key}')  # -> array
                if analysis_key == 'neighbors':
                    for neighbor_key, value in data.tl.result[res_key].items():
                        if issparse(value):
                            sp_format = 'csr' if isinstance(value, csr_matrix) else 'csc'
                            h5ad.write(value, f, f'{neighbor_key}@{res_key}@neighbors', sp_format)  # -> csr_matrix
                        else:
                            h5ad.write(value, f, f'{neighbor_key}@{res_key}@neighbors')  # -> Neighbors
                if analysis_key == 'cluster':
                    h5ad.write(data.tl.result[res_key], f, f'{res_key}@cluster')  # -> dataframe
                if analysis_key == 'gene_exp_cluster':
                    h5ad.write(data.tl.result[res_key], f, f'{res_key}@gene_exp_cluster', save_as_matrix=True)
                if analysis_key == 'marker_genes':
                    clusters = list(data.tl.result[res_key].keys())
                    h5ad.write(clusters, f, f'clusters_record@{res_key}@marker_genes')  # -> list
                    for cluster, df in data.tl.result[res_key].items():
                        if cluster != 'parameters':
                            h5ad.write(df, f, f'{cluster}@{res_key}@marker_genes')  # -> dataframe
                        else:
                            name, value = [], []
                            for pname, pvalue in df.items():
                                name.append(pname)
                                value.append(pvalue)
                            parameters_df = pd.DataFrame({
                                'name': name,
                                'value': value
                            })
                            h5ad.write(parameters_df, f, f'{cluster}@{res_key}@marker_genes')  # -> dataframe
                if analysis_key == 'sct':
                    h5ad.write(
                        csr_matrix(data.tl.result[res_key][0]['counts']), f, f'exp_matrix@{res_key}@sct_counts', 'csr'
                    )
                    h5ad.write(
                        csr_matrix(data.tl.result[res_key][0]['data']), f, f'exp_matrix@{res_key}@sct_data', 'csr'
                    )
                    h5ad.write(
<<<<<<< HEAD
                        csr_matrix(data.tl.result[res_key][0]['scale.data']), f, f'exp_matrix@{res_key}@sct_scale', 'csr'
=======
                        csr_matrix(data.tl.result[res_key][0]['scale.data']), f, f'exp_matrix@{res_key}@sct_scale',
                        'csr'
>>>>>>> 7a331eb4
                    )
                    h5ad.write(list(data.tl.result[res_key][1]['umi_genes']), f, f'genes@{res_key}@sct')
                    h5ad.write(list(data.tl.result[res_key][1]['umi_cells']), f, f'cells@{res_key}@sct')
                    h5ad.write(list(data.tl.result[res_key][1]['top_features']), f, f'genes@{res_key}@sct_top_features')
<<<<<<< HEAD
                    h5ad.write(list(data.tl.result[res_key][0]['scale.data'].index), f,f'genes@{res_key}@sct_scale_genename')
=======
                    h5ad.write(list(data.tl.result[res_key][0]['scale.data'].index), f,
                               f'genes@{res_key}@sct_scale_genename')
>>>>>>> 7a331eb4
                    # TODO ignored other result of the sct
                if analysis_key == 'spatial_hotspot':
                    # Hotspot object
                    pass
                if analysis_key == 'cell_cell_communication':
                    for key, item in data.tl.result[res_key].items():
                        if key != 'parameters':
                            h5ad.write(item, f, f'{res_key}@{key}@cell_cell_communication',
                                       save_as_matrix=False)  # -> dataframe
                        else:
                            name, value = [], []
                            for pname, pvalue in item.items():
                                name.append(pname)
                                value.append(pvalue)
                            parameters_df = pd.DataFrame({
                                'name': name,
                                'value': value
                            })
                            h5ad.write(parameters_df, f, f'{res_key}@{key}@cell_cell_communication',
                                       save_as_matrix=False)  # -> dataframe
                if analysis_key == 'regulatory_network_inference':
                    for key, item in data.tl.result[res_key].items():
                        if key == 'regulons':
                            h5ad.write(str(item), f, f'{res_key}@{key}@regulatory_network_inference')  # -> str
                        else:
                            h5ad.write(item, f, f'{res_key}@{key}@regulatory_network_inference',
                                       save_as_matrix=False)  # -> dataframe


def write_h5ms(ms_data, output: str):
    with h5py.File(output, mode='w') as f:
        f.create_group(f'slice')
        for idx, data in enumerate(ms_data._data_list):
            f['slice'].create_group(f'slice_{idx}')
            _write_one_h5ad(f['slice'][f'slice_{idx}'], data)
        if ms_data._merged_data:
            f.create_group(f'slice_merged')
            _write_one_h5ad(f['slice_merged'], ms_data._merged_data)
        h5ad.write_list(f, 'names', ms_data.names)
        h5ad.write_dataframe(f, 'obs', ms_data.obs)
        h5ad.write_dataframe(f, 'var', ms_data.var)
        h5ad.write(ms_data._var_type, f, 'var_type')
        h5ad.write(ms_data.relationship, f, 'relationship')
        # TODO
        # h5ad.write(ms_data.relationship_info, f, 'relationship_info')


def write_mid_gef(data: StereoExpData, output: str):
    """
    Write the StereoExpData object into a GEF (.h5) file. 

    Parameters
    ---------------------
    data
        the input StereoExpData object.
    output
        the path to output file.

    Returns
    ---------------------
    None
    """
    logger.info("The output standard gef file only contains one expression matrix with mid count."
                "Please make sure the expression matrix of StereoExpData object is mid count without normaliztion.")
    import numpy.lib.recfunctions as rfn
    final_exp = []  # [(x_1,y_1,umi_1),(x_2,y_2,umi_2)]
    final_gene = []  # [(A,offset,count)]
    exp_np = data.exp_matrix.toarray()

    for i in range(exp_np.shape[1]):
        gene_exp = exp_np[:, i]
        c_idx = np.nonzero(gene_exp)[0]  # idx for all cells
        zipped = np.concatenate((data.position[c_idx], gene_exp[c_idx].reshape(c_idx.shape[0], 1)), axis=1)
        for k in zipped:
            final_exp.append(k)

        ## count
        g_len = len(final_gene)
        last_offset = 0 if g_len == 0 else final_gene[g_len - 1][1]
        last_count = 0 if g_len == 0 else final_gene[g_len - 1][2]
        g_name = data.gene_names[i]
        offset = last_offset + last_count
        count = c_idx.shape[0]
        final_gene.append((g_name, offset, count))
    final_exp_np = rfn.unstructured_to_structured(np.array(final_exp, dtype=int),
                                                  np.dtype([('x', np.uint32), ('y', np.uint32), ('count', np.uint16)]))
    genetyp = np.dtype({'names': ['gene', 'offset', 'count'], 'formats': ['S32', np.uint32, np.uint32]})
    final_gene_np = np.array(final_gene, dtype=genetyp)
    h5f = h5py.File(output, "w")
    geneExp = h5f.create_group("geneExp")
    binsz = "bin" + str(data.bin_size)
    bing = geneExp.create_group(binsz)
    geneExp[binsz]["expression"] = final_exp_np  # np.arry([(10,20,2), (20,40,3)], dtype=exptype)
    geneExp[binsz]["gene"] = final_gene_np  # np.arry([("gene1",0,21), ("gene2",21,3)], dtype=genetype)
    if data.attr is not None:
        for key, value in data.attr.items():
            bing["expression"].attrs.create(key, value)
    h5f.attrs.create("version", 2)
    h5f.attrs.create("omics", 'Transcriptomics')
    h5f.close()


def write(data, output=None, output_type='h5ad', *args, **kwargs):
    """
    write the data as a h5ad file.

    :param: data: the StereoExpData object.
    :param: output: the output path. StereoExpData's output will be reset if the output is not None.
    :param: output_type: the output type. StereoExpData's output will be written in output_type.
    Default setting is h5ad.
    :return:
    """
    if not isinstance(data, StereoExpData):
        raise TypeError
    if output is not None:
        data.output = output
        if output_type == 'h5ad':
            write_h5ad(data, *args, **kwargs)


def save_pkl(obj, output):
    with open(output, "wb") as f:
        pickle.dump(obj, f)
    f.close()


def update_gef(data: StereoExpData, gef_file: str, cluster_res_key: str):
    """
    Add cluster result into GEF (.h5) file and update the GEF file directly.

    Parameters
    -----------------
    data
        the input StereoExpData object.
    gef_file
        the path of the GEF file to add cluster result to.
    cluster_res_key
        the key to get cluster result from `data.tl.result`.
    
    Returns
    --------------
    None
    """
    cluster = {}
    if cluster_res_key not in data.tl.result:
        raise Exception(f'{cluster_res_key} is not in the result, please check and run the func of cluster.')
    clu_result = data.tl.result[cluster_res_key]
    for i, v in clu_result.iterrows():
        cluster[v['bins']] = int(v['group']) + 1

    h5f = h5py.File(gef_file, 'r+')
    cell_names = np.bitwise_or(np.left_shift(h5f['cellBin']['cell']['x'].astype('uint64'), 32),
                               h5f['cellBin']['cell']['y'])
    celltid = np.zeros(h5f['cellBin']['cell'].shape, dtype='uint16')
    n = 0
    for cell_name in cell_names:
        if cell_name in cluster:
            celltid[n] = cluster[cell_name]
        n += 1

    # h5f['cellBin']['cell']['cellTypeID'] = celltid
    h5f['cellBin']['cell']['clusterID'] = celltid<|MERGE_RESOLUTION|>--- conflicted
+++ resolved
@@ -194,22 +194,14 @@
                         csr_matrix(data.tl.result[res_key][0]['data']), f, f'exp_matrix@{res_key}@sct_data', 'csr'
                     )
                     h5ad.write(
-<<<<<<< HEAD
-                        csr_matrix(data.tl.result[res_key][0]['scale.data']), f, f'exp_matrix@{res_key}@sct_scale', 'csr'
-=======
                         csr_matrix(data.tl.result[res_key][0]['scale.data']), f, f'exp_matrix@{res_key}@sct_scale',
                         'csr'
->>>>>>> 7a331eb4
                     )
                     h5ad.write(list(data.tl.result[res_key][1]['umi_genes']), f, f'genes@{res_key}@sct')
                     h5ad.write(list(data.tl.result[res_key][1]['umi_cells']), f, f'cells@{res_key}@sct')
                     h5ad.write(list(data.tl.result[res_key][1]['top_features']), f, f'genes@{res_key}@sct_top_features')
-<<<<<<< HEAD
-                    h5ad.write(list(data.tl.result[res_key][0]['scale.data'].index), f,f'genes@{res_key}@sct_scale_genename')
-=======
                     h5ad.write(list(data.tl.result[res_key][0]['scale.data'].index), f,
                                f'genes@{res_key}@sct_scale_genename')
->>>>>>> 7a331eb4
                     # TODO ignored other result of the sct
                 if analysis_key == 'spatial_hotspot':
                     # Hotspot object
