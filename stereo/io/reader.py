--- conflicted
+++ resolved
@@ -471,12 +471,8 @@
         file_path: str,
         spatial_key: Optional[str] = "spatial",
         bin_type: str = None,
-<<<<<<< HEAD
-        bin_size: int = None
-=======
         bin_size: int = None,
         resolution: Optional[int] = 500
->>>>>>> 95a81eb2
 ):
     """
     Read the H5ad file in Anndata format of Scanpy, and generate the StereoExpData object.
@@ -549,12 +545,8 @@
 def anndata_to_stereo(
         andata: AnnData,
         use_raw: bool = False,
-<<<<<<< HEAD
-        spatial_key: Optional[str] = None
-=======
         spatial_key: Optional[str] = None,
         resolution: Optional[int] = 500
->>>>>>> 95a81eb2
 ):
     """
     Transform the Anndata object into StereoExpData format.
