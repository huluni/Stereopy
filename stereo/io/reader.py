#!/usr/bin/env python3
# coding: utf-8
"""
@author: Ping Qiu  qiuping1@genomics.cn
@last modified by: Ping Qiu
@file:reader.py
@time:2021/03/05

change log:
    2021/03/05  add read_stereo_data function , by Ping Qiu.
"""
import pandas as pd
import numpy as np
from scipy import sparse
import os
from ..log_manager import logger
import sys
from anndata import (
    AnnData,
    read_csv,
    read_text,
    read_excel,
    read_mtx,
    read_loom,
    read_hdf,
)



def read_stereo_data(path, sep='\t', bin_size=100, is_sparse=True):
    """
    transform stereo data into Anndata
    :param path: input file path
    :param sep: separator string
    :param bin_size: size of bin to merge
    :param is_sparse: the matrix is sparse matrix if is_sparse is True else np.ndarray
    :return:
    """
    if not os.path.exists(path):
        logger.error(f"{path} is not exist!")
        raise FileExistsError(f"{path} is not exist!")
    df = pd.read_csv(path, sep=sep)
    df.dropna(inplace=True)
    if "MIDCounts" in df.columns:
        df.rename(columns={"MIDCounts": "UMICount"}, inplace=True)
    df.columns = list(df.columns[0:-1]) + ['UMICount']
    df['x1'] = (df['x'] / bin_size).astype(np.int32)
    df['y1'] = (df['y'] / bin_size).astype(np.int32)
    df['pos'] = df['x1'].astype(str) + "-" + df['y1'].astype(str)
    bin_data = df.groupby(['pos', 'geneID'])['UMICount'].sum()
    cells = set(x[0] for x in bin_data.index)
    genes = set(x[1] for x in bin_data.index)
    cellsdic = dict(zip(cells, range(0, len(cells))))
    genesdic = dict(zip(genes, range(0, len(genes))))
    rows = [cellsdic[x[0]] for x in bin_data.index]
    cols = [genesdic[x[1]] for x in bin_data.index]
    logger.info(f'the martrix has {len(cells)} bins, and {len(genes)} genes.')
    exp_matrix = sparse.csr_matrix((bin_data.values, (rows, cols))) if is_sparse else \
        sparse.csr_matrix((bin_data.values, (rows, cols))).toarray()
    logger.info(f'the size of matrix is {sys.getsizeof(exp_matrix) / 1073741824} G.')
    obs = pd.DataFrame(index=cells)
    var = pd.DataFrame(index=genes)
    adata = AnnData(X=exp_matrix, obs=obs, var=var)
    pos = np.array(list(adata.obs.index.str.split('-', expand=True)), dtype=np.int)
    # pos[:, 1] = pos[:, 1] * -1
    adata.obsm['spatial'] = pos
    return adata

<<<<<<< HEAD

def read_h5ad(path: str) -> AnnData:
    pass
=======
def check_file(path,prefix,suffix):
    filename = f"{path}/{prefix}{suffix}"
    if os.path.isfile(filename):
        return filename
    elif suffix in {"matrix.mtx","barcodes.tsv"} and os.path.isfile(f"{filename}.gz"):
        return f'{filename}.gz'
    elif suffix == "genes.tsv" and os.path.isfile(f'{path}/{prefix}features.tsv.gz'):
        return f'{path}/{prefix}features.tsv.gz'
    else:
        ##logger.error(f"{path} is not exist!")
        ##raise FileExistsError(f"can not find {path}/{prefix}{suffix}(or with .gz)!")
        raise ValueError(f"can not find {filename}(or with .gz).")

def read_10x_data (path,prefix="",gene_ex_only=True) :
    ## 1.   check file status.
    ##if not os.path.exists(path):
    ##    logger.error(f"{path} is not exist!")
   ##     raise FileExistsError(f"{path} is not exist!")
    basic_fileset={'barcodes.tsv','genes.tsv','matrix.mtx'}
    genefile = (f"{path}/{prefix}genes.tsv")
    featurefile = (f"{path}/{prefix}features.tsv.gz")
    adata = read_10x_mtx(path,prefix)
    if os.path.isfile(genefile) or not gene_ex_only:
        return adata

    else:
        gex_rows = list(map(lambda x: x == 'Gene Expression', adata.var['feature_types'])) 

        
        return adata[:, gex_rows].copy()

def read_10x_mtx (path,prefix="",var_names='gene_symbols',make_unique=True):
    mtxfile      = check_file(path,prefix,"matrix.mtx")
    genesfile    = check_file(path,prefix,"genes.tsv")
    barcodesfile = check_file(path,prefix,"barcodes.tsv")
    adata        = read_mtx(mtxfile).T  ##transpose
    genes        = pd.read_csv(genesfile,header=None,sep='\t')
    gene_id      = genes[0].values
    gene_symbol  = genes[1].values
    
    if var_names == 'gene_symbols':
        var_names = genes[1].values
        ##if make_unique:
        ##    var_names = anndata.utils.make_index_unique(pd.Index(var_names))
        adata.var_names = var_names
        adata.var['gene_ids'] = genes[0].values
    elif var_names == 'gene_ids':
        adata.var_names = genes[0].values
        adata.var['gene_symbols'] = genes[1].values
    else:
        raise ValueError("`var_names` needs to be 'gene_symbols' or 'gene_ids'")
    if os.path.isfile(f"{path}/{prefix}features.tsv.gz"):
        adata.var['feature_types'] = genes[2].values
   
    adata.obs_names = pd.read_csv(barcodesfile, header=None)[0].values
    return adata    
>>>>>>> 31970ceb
<|MERGE_RESOLUTION|>--- conflicted
+++ resolved
@@ -66,11 +66,6 @@
     adata.obsm['spatial'] = pos
     return adata
 
-<<<<<<< HEAD
-
-def read_h5ad(path: str) -> AnnData:
-    pass
-=======
 def check_file(path,prefix,suffix):
     filename = f"{path}/{prefix}{suffix}"
     if os.path.isfile(filename):
@@ -126,5 +121,4 @@
         adata.var['feature_types'] = genes[2].values
    
     adata.obs_names = pd.read_csv(barcodesfile, header=None)[0].values
-    return adata    
->>>>>>> 31970ceb
+    return adata    