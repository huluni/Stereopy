"""
@file: reader.py
@description:
@author: Ping Qiu
@email: qiuping1@genomics.cn
@last modified by: Nils Mechtel

change log:
    2021/03/05  add read_stereo_data function , by Ping Qiu.
    2021/08/12  move read_txt functions from StereoExpData here. Add read_ann_h5ad,
    andata_to_stereo function by Yiran Wu.
    2021/08/20
    2022/02/09  read raw data and result
"""
from copy import deepcopy
from typing import Optional

import h5py
import numpy as np
import pandas as pd
from anndata import AnnData
from typing_extensions import Literal
from scipy.sparse import csr_matrix
from shapely.geometry import Point, MultiPoint

from stereo.io import h5ad
from stereo.core.cell import Cell
from stereo.core.gene import Gene
from stereo.core.stereo_exp_data import StereoExpData
from stereo.core.constants import CHIP_RESOLUTION
from stereo.utils.read_write_utils import ReadWriteUtils
from stereo.log_manager import logger


@ReadWriteUtils.check_file_exists
def read_gem(
        file_path: str,
        sep: str = '\t',
        bin_type: str = "bins",
        bin_size: int = 100,
        is_sparse: bool = True
):
    """
    Read the Stereo-seq GEM file, and generate the StereoExpData object.

    Parameters
    -------------
    file_path
        the path to input file.
    sep
        the separator string.
    bin_type
        the bin type includes `'bins'` or `'cell_bins'`, default to `'bins'`.
    bin_size
        the size of bin to merge, when `bin_type` is set to `'bins'`.
    is_sparse
        the expression matrix is sparse matrix, if `True`, otherwise `np.ndarray`.

    Returns
    -------------
    An object of StereoExpData.
    """
    data = StereoExpData(file_path=file_path, bin_type=bin_type, bin_size=bin_size)
    df = pd.read_csv(str(data.file), sep=sep, comment='#', header=0)
    if 'MIDCounts' in df.columns:
        df.rename(columns={'MIDCounts': 'UMICount'}, inplace=True)
    elif 'MIDCount' in df.columns:
        df.rename(columns={'MIDCount': 'UMICount'}, inplace=True)
    if 'CellID' in df.columns:
        df.rename(columns={'CellID': 'cell_id'}, inplace=True)
    df.dropna(inplace=True)
    gdf = None
    if data.bin_type == 'cell_bins':
        df.rename(columns={'label': 'cell_id'}, inplace=True)
        gdf = parse_cell_bin_coor(df)
    else:
        df = parse_bin_coor(df, bin_size)
    cells = df['cell_id'].unique()
    genes = df['geneID'].unique()
    cells_dict = dict(zip(cells, range(0, len(cells))))
    genes_dict = dict(zip(genes, range(0, len(genes))))
    rows = df['cell_id'].map(cells_dict)
    cols = df['geneID'].map(genes_dict)
    logger.info(f'the martrix has {len(cells)} cells, and {len(genes)} genes.')
    exp_matrix = csr_matrix((df['UMICount'], (rows, cols)), shape=(cells.shape[0], genes.shape[0]), dtype=np.int32)
    data.cells = Cell(cell_name=cells)
    data.genes = Gene(gene_name=genes)
    data.exp_matrix = exp_matrix if is_sparse else exp_matrix.toarray()
    if data.bin_type == 'bins':
        data.position = df.loc[:, ['x_center', 'y_center']].drop_duplicates().values
    else:
        data.position = gdf.loc[cells][['x_center', 'y_center']].values
        data.cells.cell_point = gdf.loc[cells]['cell_point'].values
    data.offset_x = df['x'].min()
    data.offset_y = df['y'].min()
    resolution = 0
    for chip_name in CHIP_RESOLUTION.keys():
        if data.sn[0:len(chip_name)] == chip_name:
            resolution = CHIP_RESOLUTION[chip_name]
            break
    data.attr = {
        'minX': df['x'].min(),
        'minY': df['y'].min(),
        'maxX': df['x'].max(),
        'maxY': df['y'].max(),
        'minExp': data.exp_matrix.min(),
        'maxExp': data.exp_matrix.max(),
        'resolution': resolution,
    }
    return data


def parse_bin_coor(df, bin_size):
    """
    merge bins to a bin unit according to the bin size, also calculate the center coordinate of bin unit,
    and generate cell id of bin unit using the coordinate after merged.

    :param df: a dataframe of the bin file.
    :param bin_size: the size of bin to merge.
    :return:
    """
    x_min = df['x'].min()
    y_min = df['y'].min()
    df['bin_x'] = merge_bin_coor(df['x'].values, x_min, bin_size)
    df['bin_y'] = merge_bin_coor(df['y'].values, y_min, bin_size)
    df['cell_id'] = df['bin_x'].astype(str) + '_' + df['bin_y'].astype(str)
    df['x_center'] = get_bin_center(df['bin_x'], x_min, bin_size)
    df['y_center'] = get_bin_center(df['bin_y'], y_min, bin_size)
    return df


def parse_cell_bin_coor(df):
    gdf = df.groupby('cell_id').apply(lambda x: make_multipoint(x))
    return gdf


def make_multipoint(x):
    p = [Point(i) for i in zip(x['x'], x['y'])]
    mlp = MultiPoint(p).convex_hull
    x_center = mlp.centroid.x
    y_center = mlp.centroid.y
    return pd.Series({'cell_point': mlp, 'x_center': x_center, 'y_center': y_center})


def merge_bin_coor(coor: np.ndarray, coor_min: int, bin_size: int):
    return np.floor((coor - coor_min) / bin_size).astype(np.int32)


def get_bin_center(bin_coor: np.ndarray, coor_min: int, bin_size: int):
    return bin_coor * bin_size + coor_min + int(bin_size / 2)


def to_interval(interval_string):
    [left, right] = interval_string[1:-1].split(', ')
    interval = pd.Interval(float(left), float(right))
    return interval


@ReadWriteUtils.check_file_exists
def read_stereo_h5ad(
        file_path: str,
        use_raw: bool = True,
        use_result: bool = True
):
    """
    Read the H5ad file, and generate the StereoExpData object.

    Parameters
    ----------------------
    file_path
        the path to input H5ad file.
    use_raw
        whether to read data of `self.raw`.
    use_result
        whether to read `result` and `res_key`.

    Returns
    --------------------
    An object of StereoExpData.
    """

    data = StereoExpData(file_path=file_path)
    if not data.file.exists():
        logger.error('the input file is not exists, please check!')
        raise FileExistsError('the input file is not exists, please check!')
    with h5py.File(data.file, mode='r') as f:
        data = _read_stereo_h5ad_from_group(f, data, use_raw, use_result)
    return data


def _read_stereo_h5ad_from_group(f, data, use_raw, use_result):
    import ast
    from ..utils.pipeline_utils import cell_cluster_to_gene_exp_cluster
    # read data
    if f.attrs is not None:
        data.attr = {}
        for key, value in f.attrs.items():
            data.attr[key] = value
    for k in f.keys():
        if k == 'cells':
            data.cells = h5ad.read_group(f[k])
        elif k == 'genes':
            data.genes = h5ad.read_group(f[k])
        elif k == 'position':
            position = h5ad.read_dataset(f[k])
            data.position = position[:, [0, 1]]
            if position.shape[1] >= 3:
                data.position_z = position[:, [2]]
        elif k == 'bin_type':
            data.bin_type = h5ad.read_dataset(f[k])
        elif k == 'bin_size':
            data.bin_size = h5ad.read_dataset(f[k])
        elif k == 'merged':
            data.merged = h5ad.read_dataset(f[k])
        elif k == 'exp_matrix':
            if isinstance(f[k], h5py.Group):
                data.exp_matrix = h5ad.read_group(f[k])
            else:
                data.exp_matrix = h5ad.read_dataset(f[k])
        elif k == 'sn':
            sn_data = h5ad.read_group(f[k])
            if sn_data.shape[0] == 1:
                data.sn = str(sn_data['sn'][0])
            else:
                data.sn = {}
                for _, row in sn_data.iterrows():
                    batch, sn = row[0], row[1]
                    data.sn[str(batch)] = str(sn)

    # read raw
    if use_raw is True and 'exp_matrix@raw' in f.keys():
        data.tl.raw = StereoExpData()
        if isinstance(f['exp_matrix@raw'], h5py.Group):
            data.tl.raw.exp_matrix = h5ad.read_group(f['exp_matrix@raw'])
        else:
            data.tl.raw.exp_matrix = h5ad.read_dataset(f['exp_matrix@raw'])
        if 'cells@raw' in f.keys():
            data.tl.raw.cells = h5ad.read_group(f['cells@raw'])
        else:
            data.tl.raw.cells = deepcopy(data.cells)
        if 'genes@raw' in f.keys():
            data.tl.raw.genes = h5ad.read_group(f['genes@raw'])
        else:
            data.tl.raw.genes = deepcopy(data.genes)
        if 'position@raw' in f.keys():
            position = h5ad.read_dataset(f['position@raw'])
            data.tl.raw.position = position[:, [0, 1]]
            if position.shape[1] >= 3:
                data.tl.raw.position_z = position[:, [2]]
        else:
            data.tl.raw.position = deepcopy(data.position)

    # read key_record and result
    if use_result is True and 'key_record' in f.keys():
        h5ad.read_key_record(f['key_record'], data.tl.key_record)
        for analysis_key in list(data.tl.key_record.keys()):
            res_keys = data.tl.key_record[analysis_key]
            for res_key in res_keys:
                if analysis_key == 'hvg':
                    hvg_df = h5ad.read_group(f[f'{res_key}@hvg'])
                    # str to interval
                    hvg_df['mean_bin'] = [to_interval(interval_string) for interval_string in hvg_df['mean_bin']]
                    data.tl.result[res_key] = hvg_df
                if analysis_key in ['pca', 'umap']:
                    data.tl.result[res_key] = pd.DataFrame(h5ad.read_dataset(f[f'{res_key}@{analysis_key}']))
                if analysis_key == 'neighbors':
                    data.tl.result[res_key] = {
                        'neighbor': h5ad.read_group(f[f'neighbor@{res_key}@neighbors']),
                        'connectivities': h5ad.read_group(f[f'connectivities@{res_key}@neighbors']),
                        'nn_dist': h5ad.read_group(f[f'nn_dist@{res_key}@neighbors'])
                    }
                if analysis_key == 'cluster':
                    data.tl.result[res_key] = h5ad.read_group(f[f'{res_key}@cluster'])
                    gene_cluster_res_key = f'gene_exp_{res_key}'
                    if ('gene_exp_cluster' not in data.tl.key_record) or (
                            gene_cluster_res_key not in data.tl.key_record['gene_exp_cluster']):
<<<<<<< HEAD
                        data.tl.result[gene_cluster_res_key] = cell_cluster_to_gene_exp_cluster(data.tl, res_key)
                        data.tl.reset_key_record('gene_exp_cluster', gene_cluster_res_key)
=======
                        # data.tl.result[gene_cluster_res_key] = cell_cluster_to_gene_exp_cluster(data.tl, res_key)
                        # data.tl.reset_key_record('gene_exp_cluster', gene_cluster_res_key)
                        gene_cluster_res = cell_cluster_to_gene_exp_cluster(data.tl, res_key)
                        if gene_cluster_res is not False:
                            data.tl.result[gene_cluster_res_key] = gene_cluster_res
                            data.tl.reset_key_record('gene_exp_cluster', gene_cluster_res_key)
>>>>>>> 7a331eb4
                if analysis_key == 'sct':
                    data.tl.result[res_key] = [
                        {
                            'counts': h5ad.read_group(f[f'exp_matrix@{res_key}@sct_counts']),
                            'data': h5ad.read_group(f[f'exp_matrix@{res_key}@sct_data']),
                            'scale.data': h5ad.read_group(f[f'exp_matrix@{res_key}@sct_scale']),
                        },
                        {
                            'top_features': h5ad.read_dataset(f[f'genes@{res_key}@sct_top_features']),
                            'umi_genes': h5ad.read_dataset(f[f'genes@{res_key}@sct']),
                            'umi_cells': h5ad.read_dataset(f[f'cells@{res_key}@sct']),
                        }
                    ]
                    data.tl.result[res_key][0]['scale.data'] = pd.DataFrame(
                        data.tl.result[res_key][0]['scale.data'].toarray(),
                        columns=data.tl.result[res_key][1]['umi_cells'],
                        index=h5ad.read_dataset(f[f'genes@{res_key}@sct_scale_genename']),
                    )
                if analysis_key == 'gene_exp_cluster':
                    data.tl.result[res_key] = h5ad.read_group(f[f'{res_key}@gene_exp_cluster'])
                if analysis_key == 'marker_genes':
                    clusters = h5ad.read_dataset(f[f'clusters_record@{res_key}@marker_genes'])
                    data.tl.result[res_key] = {}
                    for cluster in clusters:
                        cluster_key = f'{cluster}@{res_key}@marker_genes'
                        if cluster != 'parameters':
                            data.tl.result[res_key][cluster] = h5ad.read_group(f[cluster_key])
                        else:
                            parameters_df: pd.DataFrame = h5ad.read_group(f[cluster_key])
                            data.tl.result[res_key]['parameters'] = {}
                            for i, row in parameters_df.iterrows():
                                name = row['name']
                                value = row['value']
                                data.tl.result[res_key]['parameters'][name] = value
                if analysis_key == 'cell_cell_communication':
                    data.tl.result[res_key] = {}
                    for key in ['means', 'significant_means', 'deconvoluted', 'pvalues']:
                        full_key = f'{res_key}@{key}@cell_cell_communication'
                        if full_key in f.keys():
                            data.tl.result[res_key][key] = h5ad.read_group(f[full_key])
                    parameters_df: pd.DataFrame = h5ad.read_group(f[f'{res_key}@parameters@cell_cell_communication'])
                    data.tl.result[res_key]['parameters'] = {}
                    for i, row in parameters_df.iterrows():
                        name = row['name']
                        value = row['value']
                        data.tl.result[res_key]['parameters'][name] = value
                if analysis_key == 'regulatory_network_inference':
                    data.tl.result[res_key] = {}
                    for key in ['regulons', 'auc_matrix', 'adjacencies']:
                        full_key = f'{res_key}@{key}@regulatory_network_inference'
                        if full_key in f.keys():
                            if key == 'regulons':
                                data.tl.result[res_key][key] = ast.literal_eval(h5ad.read_dataset(f[full_key]))
                            else:
                                data.tl.result[res_key][key] = h5ad.read_group(f[full_key])
    return data


@ReadWriteUtils.check_file_exists
def read_h5ms(file_path, use_raw=True, use_result=True):
    with h5py.File(file_path, mode='r') as f:
        data_list = []
        merged_data = None
        names = []
        obs = None
        var = None
        var_type = None
        relationship = None
        for k in f.keys():
            if k == 'slice':
                for one_slice_key in f[k].keys():
                    data = StereoExpData()
                    data_list.append(_read_stereo_h5ad_from_group(f[k][one_slice_key], data, use_raw, use_result))
            elif k == 'slice_merged':
                merged_data = StereoExpData()
                merged_data = _read_stereo_h5ad_from_group(f[k], merged_data, use_raw, use_result)
            elif k == 'names':
                names = h5ad.read_dataset(f[k])
            elif k == 'obs':
                obs = h5ad.read_dataframe(f[k])
            elif k == 'var':
                var = h5ad.read_dataframe(f[k])
            elif k == 'var_type':
                var_type = h5ad.read_dataset(f[k])
            elif k == 'relationship':
                relationship = h5ad.read_dataset(f[k])

        from stereo.core.ms_data import MSData
        return MSData(
            _data_list=data_list, _merged_data=merged_data, _names=names, _obs=obs, _var=var,
            _var_type=var_type, _relationship=relationship
        )


@ReadWriteUtils.check_file_exists
def read_seurat_h5ad(
        file_path: str,
        use_raw: bool = False
):
    """
    Read the H5ad file in Anndata format of Seurat, and generate the StereoExpData object.

    Parameters
    ------------------
    file_path
        the path of input H5ad file.
    use_raw
        whether to read data of `self.raw`.
        
    Returns
    ----------------------
    An object of StereoExpData.
    """
    data = StereoExpData(file_path=file_path)

    # basic
    # attributes = ["obsm", "varm", "obsp", "varp", "uns", "layers"]
    # df_attributes = ["obs", "var"]

    with h5py.File(data.file, mode='r') as f:

        if 'raw' not in f.keys():
            use_raw = False

        for k in f.keys():
            if k == "raw" or k.startswith("raw."):
                continue
            if k == "X":
                if isinstance(f[k], h5py.Dataset):
                    data.exp_matrix = h5ad.read_dense_as_sparse(f[k], csr_matrix, 10000)
                else:
                    data.exp_matrix = h5ad.read_group(f[k])
            elif k == "obs":
                cells_df = h5ad.read_dataframe(f[k])
                data.cells.cell_name = cells_df.index.values
                data.cells.total_counts = cells_df['total_counts'] if 'total_counts' in cells_df.keys() else None
                data.cells.pct_counts_mt = cells_df['pct_counts_mt'] if 'pct_counts_mt' in cells_df.keys() else None
                data.cells.n_genes_by_counts = cells_df[
                    'n_genes_by_counts'] if 'n_genes_by_counts' in cells_df.keys() else None
                data.position = cells_df[['x', 'y']].to_numpy(dtype=np.uint32)
                for cluster_key in f['obs']['__categories'].keys():
                    if cluster_key == 'orig.ident':
                        continue
                    data.tl.result[cluster_key] = pd.DataFrame(
                        {'bins': data.cells.cell_name, 'group': cells_df[cluster_key].values})
                    data.tl.key_record['cluster'].append(cluster_key)
            elif k == "var":
                genes_df = h5ad.read_dataframe(f[k])
                data.genes.gene_name = genes_df.index.values
                if 'highly_variable' in genes_df:
                    data.tl.result['highly_variable_genes'] = pd.DataFrame({
                        'means': genes_df.means.values,
                        'dispersions': genes_df.dispersions.values,
                        'dispersions_norm': genes_df.dispersions_norm.values,
                        'highly_variable': genes_df.highly_variable.values == 1
                    }, index=genes_df.index.values)
                    data.tl.key_record['hvg'].append('highly_variable_genes')
            elif k == 'obsm':
                for key in f['obsm'].keys():
                    if key == 'X_spatial':
                        continue
                    if key == 'X_pca':
                        data.tl.result['pca'] = pd.DataFrame(h5ad.read_dataset(f['obsm']['X_pca']))
                        data.tl.key_record['pca'].append('pca')
                    elif key == 'X_umap':
                        data.tl.result['umap'] = pd.DataFrame(h5ad.read_dataset(f['obsm']['X_umap']))
                        data.tl.key_record['umap'].append('umap')
            else:  # Base case
                pass
        if use_raw:
            data.tl.raw = StereoExpData()
            if isinstance(f['raw']['X'], h5py.Dataset):
                data.tl.raw.exp_matrix = h5ad.read_dense_as_sparse(f['raw']['X'], csr_matrix, 10000)
            else:
                data.tl.raw.exp_matrix = h5ad.read_group(f['raw']['X'])
            if 'obs' in f['raw']:
                cells_df = h5ad.read_dataframe(f[k])
                data.tl.raw.cells.cell_name = cells_df.index.values
                data.position = cells_df[['x', 'y']].to_numpy(dtype=np.uint32)
            else:
                data.tl.raw.cells.cell_name = data.cells.cell_name.copy()
                data.tl.raw.position = data.position.copy()
            if 'var' in f['raw']:
                genes_df = h5ad.read_dataframe(f['raw']['var'])
                data.tl.raw.genes.gene_name = genes_df.index.values
            else:
                data.tl.raw.genes.gene_name = data.genes.gene_name.copy()
    return data


@ReadWriteUtils.check_file_exists
def read_ann_h5ad(
        file_path: str,
        spatial_key: Optional[str] = "spatial",
        bin_type: str = None,
        bin_size: int = None,
        resolution: Optional[int] = 500
):
    """
    Read the H5ad file in Anndata format of Scanpy, and generate the StereoExpData object.

    Parameters
    ------------------
    file_path
        the path to input H5ad file.
    spatial_key
        use `.obsm['spatial_key']` as coordiante information.
    bin_type
        the bin type includes `'bins'` or `'cell_bins'`, default to `'bins'`.
    bin_size
        the size of bin to merge, when `bin_type` is set to `'bins'`.	
    resolution
        the resolution of chip, default 500nm.
    Returns
    ---------------
    An object of StereoExpData.

    """
    data = StereoExpData(file_path=file_path, bin_type=bin_type, bin_size=bin_size)

    # basic
    # attributes = ["obsm", "varm", "obsp", "varp", "uns", "layers"]
    # df_attributes = ["obs", "var"]

    with h5py.File(data.file, mode='r') as f:

        for k in f.keys():
            if k == "raw" or k.startswith("raw."):
                continue
            if k == "X":
                if isinstance(f[k], h5py.Group):
                    data.exp_matrix = h5ad.read_group(f[k])
                else:
                    data.exp_matrix = h5ad.read_dataset(f[k])

            elif k == "raw":
                assert False, "unexpected raw format"
            elif k == "obs":
                cells_df = h5ad.read_dataframe(f[k])
                data.cells.cell_name = cells_df.index.values
                data.cells.total_counts = cells_df['total_counts'] if 'total_counts' in cells_df.keys() else None
                data.cells.pct_counts_mt = cells_df['pct_counts_mt'] if 'pct_counts_mt' in cells_df.keys() else None
                data.cells.n_genes_by_counts = cells_df[
                    'n_genes_by_counts'] if 'n_genes_by_counts' in cells_df.keys() else None
            elif k == "var":
                genes_df = h5ad.read_dataframe(f[k])
                data.genes.gene_name = genes_df.index.values
                # data.genes.n_cells = genes_df['n_cells']
                # data.genes.n_counts = genes_df['n_counts']
            elif k == 'obsm':
                if spatial_key is not None:
                    if isinstance(f[k], h5py.Group):
                        position = h5ad.read_group(f[k])[spatial_key]
                    else:
                        position = h5ad.read_dataset(f[k])[spatial_key]
                    data.position = position[:, [0, 1]]
                    if position.shape[1] >= 3:
                        data.position_z = position[:, [2]]
            else:  # Base case
                pass

    data.attr = {'resolution': resolution}

    return data


def anndata_to_stereo(
        andata: AnnData,
        use_raw: bool = False,
        spatial_key: Optional[str] = None,
        resolution: Optional[int] = 500
):
    """
    Transform the Anndata object into StereoExpData format.

    Parameters
    -----------------------
    andata
        the input Anndata object.
    use_raw
        use `anndata.raw.X` if True, otherwise `anndata.X`.
    spatial_key
        use `.obsm['spatial_key']` as coordiante information.
    resolution
        the resolution of chip, default 500nm.
    Returns
    ---------------------
    An object of StereoExpData.
    """
    # data matrix,including X,raw,layer
    data = StereoExpData()
    data.exp_matrix = andata.raw.X if use_raw else andata.X
    # obs -> cell
    data.cells.cell_name = np.array(andata.obs_names)
    data.cells.n_genes_by_counts = andata.obs[
        'n_genes_by_counts'] if 'n_genes_by_counts' in andata.obs.columns.tolist() else None
    data.cells.total_counts = andata.obs['total_counts'] if 'total_counts' in andata.obs.columns.tolist() else None
    data.cells.pct_counts_mt = andata.obs['pct_counts_mt'] if 'pct_counts_mt' in andata.obs.columns.tolist() else None
    # var
    data.genes.gene_name = np.array(andata.var_names)
    data.genes.n_cells = andata.var['n_cells'] if 'n_cells' in andata.var.columns.tolist() else None
    data.genes.n_counts = andata.var['n_counts'] if 'n_counts' in andata.var.columns.tolist() else None
    # position
    if spatial_key is not None:
        position = andata.obsm[spatial_key]
        data.position = position[:, [0, 1]]
        if position.shape[1] >= 3:
            data.position_z = position[:, [2]]
    data.attr = {'resolution': resolution}
    return data


def stereo_to_anndata(
        data: StereoExpData,
        flavor: Literal['scanpy', 'seurat'] = 'scanpy',
        sample_id: str = "sample",
        reindex: bool = False,
        output: str = None,
        split_batches: bool = True
):
    """
    Transform the StereoExpData object into Anndata format.  

    Parameters
    -----------------------
    data
        the input StereoExpData object.
    flavor
        if you want to convert the output file into h5ad of Seurat, please set `'seurat'`.
    sample_id
        the sample name which will be set as `orig.ident` in obs.
    reindex
        if `True`, the cell index will be reindexed as `{sample_id}:{position_x}_{position_y}` format.
    output
        the path to output h5ad file.
	split_batches
		Whether to save each batch to a single file if it is a merged data, default to True.
    Returns
    -----------------
    An object of Anndata.
    """
    if data.merged and split_batches:
        from os import path
        from ..utils.data_helper import split
        data_list = split(data)
        batch = np.unique(data.cells.batch)
        adata_list = []
        if output is not None:
            name, ext = path.splitext(output)
        for bno, d in zip(batch, data_list):
            if output is not None:
                boutput = f"{name}-{d.sn}{ext}"
            else:
                boutput = None
            adata = stereo_to_anndata(d, flavor=flavor, sample_id=sample_id, reindex=reindex, output=boutput,
                                      split_batches=False)
            adata_list.append(adata)
        return adata_list

    from scipy.sparse import issparse

    if data.tl.raw is None:
        raise Exception('convert to AnnData should have raw data')

    exp = data.exp_matrix if issparse(data.exp_matrix) else csr_matrix(data.exp_matrix)

    cells = data.cells.to_df()
    cells.dropna(axis=1, how='all', inplace=True)
    genes = data.genes.to_df()
    genes.dropna(axis=1, how='all', inplace=True)

    adata = AnnData(X=exp, dtype=np.float64, obs=cells, var=genes)
    adata.raw = AnnData(X=data.tl.raw.exp_matrix, dtype=np.float64, obs=data.tl.raw.cells.to_df(),
                        var=data.tl.raw.genes.to_df())

    ##sample id
    logger.info(f"Adding {sample_id} in adata.obs['orig.ident'].")
    adata.obs['orig.ident'] = pd.Categorical([sample_id] * adata.obs.shape[0], categories=[sample_id])
    if data.position is not None:
        logger.info(f"Adding data.position as adata.obsm['spatial'] .")
        if data.position_z is not None:
            adata.obsm['spatial'] = np.concatenate([data.position, data.position_z], axis=1)
        else:
            adata.obsm['spatial'] = data.position
        logger.info(f"Adding data.position as adata.obs['x'] and adata.obs['y'] .")
        adata.obs['x'] = pd.DataFrame(data.position[:, 0], index=data.cell_names.astype('str'))
        adata.obs['y'] = pd.DataFrame(data.position[:, 1], index=data.cell_names.astype('str'))
        if data.position_z is not None:
            adata.obs['z'] = pd.DataFrame(data.position_z, index=data.cell_names.astype('str'))

    if data.sn is not None:
        if isinstance(data.sn, str):
            sn_list = [['-1', data.sn]]
        else:
            sn_list = []
            for bno, sn in data.sn.items():
                sn_list.append([bno, sn])
        adata.uns['sn'] = pd.DataFrame(sn_list, columns=['batch', 'sn'])

    for key in data.tl.key_record.keys():
        if len(data.tl.key_record[key]) > 0:
            if key == 'hvg':
                res_key = data.tl.key_record[key][-1]
                logger.info(f"Adding data.tl.result['{res_key}'] into adata.var .")
                adata.uns[key] = {'params': {}, 'source': 'stereopy', 'method': key}
                for i in data.tl.result[res_key]:
                    if i == 'mean_bin':
                        continue
                    adata.var[i] = data.tl.result[res_key][i]
            elif key == 'sct':
                res_key = data.tl.key_record[key][-1]
                # adata.uns[res_key] = {}
                logger.info(f"Adding data.tl.result['{res_key}'] into adata.uns['sct_'] .")
                adata.uns['sct_counts'] = csr_matrix(data.tl.result[res_key][0]['counts'].T)
                adata.uns['sct_data'] = csr_matrix(data.tl.result[res_key][0]['data'].T)
                adata.uns['sct_scale'] = csr_matrix(data.tl.result[res_key][0]['scale.data'].T.to_numpy())
                adata.uns['sct_scale_genename'] = list(data.tl.result[res_key][0]['scale.data'].index)
<<<<<<< HEAD
                adata.uns['sct_top_features'] = list(data.tl.result[res_key][1]['umi_genes'])
=======
                adata.uns['sct_top_features'] = list(data.tl.result[res_key][1]['top_features'])
>>>>>>> 7a331eb4
                adata.uns['sct_cellname'] = list(data.tl.result[res_key][1]['umi_cells'].astype('str'))
                adata.uns['sct_genename'] = list(data.tl.result[res_key][1]['umi_genes'])
            elif key in ['pca', 'umap', 'tsne']:
                # pca :we do not keep variance and PCs(for varm which will be into feature.finding in pca of seurat.)
                res_key = data.tl.key_record[key][-1]
                sc_key = f'X_{key}'
                logger.info(f"Adding data.tl.result['{res_key}'] into adata.obsm['{sc_key}'] .")
                adata.obsm[sc_key] = data.tl.result[res_key].values
            elif key == 'neighbors':
                # neighbor :seurat use uns for conversion to @graph slot, but scanpy canceled neighbors of uns at present.
                # so this part could not be converted into seurat straightly.
                for res_key in data.tl.key_record[key]:
                    sc_con = 'connectivities' if res_key == 'neighbors' else f'{res_key}_connectivities'
                    sc_dis = 'distances' if res_key == 'neighbors' else f'{res_key}_distances'
                    logger.info(f"Adding data.tl.result['{res_key}']['connectivities'] into adata.obsp['{sc_con}'] .")
                    logger.info(f"Adding data.tl.result['{res_key}']['nn_dist'] into adata.obsp['{sc_dis}'] .")
                    adata.obsp[sc_con] = data.tl.result[res_key]['connectivities']
                    adata.obsp[sc_dis] = data.tl.result[res_key]['nn_dist']
                    logger.info(f"Adding info into adata.uns['{res_key}'].")
                    adata.uns[res_key] = {}
                    adata.uns[res_key]['connectivities_key'] = sc_con
                    adata.uns[res_key]['distance_key'] = sc_dis
                    # adata.uns[res_key]['connectivities'] = data.tl.result[res_key]['connectivities']
                    # adata.uns[res_key]['distances'] = data.tl.result[res_key]['nn_dist']
            elif key == 'cluster':
                for res_key in data.tl.key_record[key]:
                    logger.info(f"Adding data.tl.result['{res_key}'] into adata.obs['{res_key}'] .")
                    adata.obs[res_key] = pd.DataFrame(data.tl.result[res_key]['group'].values,
                                                      index=data.cells.cell_name.astype('str'))
            elif key in ('gene_exp_cluster', 'cell_cell_communication'):
                for res_key in data.tl.key_record[key]:
                    logger.info(f"Adding data.tl.result['{res_key}'] into adata.uns['{key}@{res_key}']")
                    adata.uns[f"{key}@{res_key}"] = data.tl.result[res_key]
            elif key == 'regulatory_network_inference':
                for res_key in data.tl.key_record[key]:
                    logger.info(f"Adding data.tl.result['{res_key}'] in adata.uns['{res_key}'] .")
                    regulon_key = f'{res_key}_regulons'
                    adata.uns[regulon_key] = data.tl.result[res_key]['regulons']
                    auc_matrix_key = f'{res_key}_auc_matrix'
                    adata.uns[auc_matrix_key] = data.tl.result[res_key]['auc_matrix']
                    adjacencies_key = f'{res_key}_adjacencies'
                    adata.uns[adjacencies_key] = data.tl.result[res_key]['adjacencies']
            else:
                continue

    if data.tl.raw is not None:
        if flavor == 'seurat':
            # keep same shape between @counts and @data for seurat,because somtimes dim of sct are not the same.
            logger.info(f"Adding data.tl.raw.exp_matrix as adata.uns['raw_counts'] .")
            adata.uns['raw_counts'] = data.tl.raw.exp_matrix if issparse(data.tl.raw.exp_matrix) \
                else csr_matrix(data.tl.raw.exp_matrix)
            adata.uns['raw_cellname'] = list(data.tl.raw.cell_names.astype(str))
            adata.uns['raw_genename'] = list(data.tl.raw.gene_names)
            if data.tl.raw.position is not None and reindex:
                logger.info(f"Reindex as adata.uns['raw_cellname'] .")
                raw_sample = pd.DataFrame(['sample'] * data.tl.raw.cell_names.shape[0],
                                          index=data.tl.raw.cell_names.astype('str'))
                raw_x = pd.DataFrame(data.tl.raw.position[:, 0].astype(str), index=data.tl.raw.cell_names.astype('str'))
                raw_y = pd.DataFrame(data.tl.raw.position[:, 1].astype(str), index=data.tl.raw.cell_names.astype('str'))
                new_ix = np.array(raw_sample + "_" + raw_x + "_" + raw_y).tolist()
                adata.uns['raw_cellname'] = new_ix
        else:
            logger.info(f"Adding data.tl.raw.exp_matrix as adata.raw .")
            raw_exp = data.tl.raw.exp_matrix
            raw_genes = data.tl.raw.genes.to_df()
            raw_genes.dropna(axis=1, how='all', inplace=True)
            raw_adata = AnnData(X=raw_exp, var=raw_genes, dtype=np.float64)
            adata.raw = raw_adata

    if reindex:
        logger.info(f"Reindex adata.X .")
        new_ix = (adata.obs['orig.ident'].astype(str) + ":" + adata.obs['x'].astype(str) + "_" +
                  adata.obs['y'].astype(str)).tolist()
        adata.obs.index = new_ix
        if 'sct_cellname' in adata.uns.keys():
            logger.info(f"Reindex as adata.uns['sct_cellname'] .")
            adata.uns['sct_cellname'] = new_ix

    if flavor == 'seurat':
        logger.info(f"Rename QC info.")
        adata.obs.rename(columns={'total_counts': "nCount_Spatial", "n_genes_by_counts": "nFeature_Spatial",
                                  "pct_counts_mt": 'percent.mito'}, inplace=True)
        # if 'X_pca' not in list(adata.obsm.keys()):
        # logger.info(f"Creating fake info. Please ignore X_ignore in your data.")
        # adata.obsm['X_ignore'] = np.zeros((adata.obs.shape[0], 2))

    # logger.info(f"Adding data.attr in adata.uns.")
    # if data.offset_x is not None:
    #     adata.uns['offset_x'] = data.offset_x
    # if data.offset_y is not None:
    #     adata.uns['offset_y'] = data.offset_y
    # if data.attr is not None:
    #     for key, value in data.attr.items():
    #         adata.uns[key] = value

    logger.info(f"Finished conversion to anndata.")

    if output is not None:
        adata.write_h5ad(output)
        logger.info(f"Finished output to {output}")

    return adata


# def check_file(path, prefix, suffix):
#     filename = f"{path}/{prefix}{suffix}"
#     if os.path.isfile(filename):
#         return filename
#     elif suffix in {"matrix.mtx", "barcodes.tsv"} and os.path.isfile(f"{filename}.gz"):
#         return f'{filename}.gz'
#     elif suffix == "genes.tsv" and os.path.isfile(f'{path}/{prefix}features.tsv.gz'):
#         return f'{path}/{prefix}features.tsv.gz'
#     else:
#         # logger.error(f"{path} is not exist!")
#         # raise FileExistsError(f"can not find {path}/{prefix}{suffix}(or with .gz)!")
#         raise ValueError(f"can not find {filename}(or with .gz).")

# def read_10x_data(path, prefix="", gene_ex_only=True):
#     """
#     read 10x data
#
#     :param path: the dictionary of the input files
#     :param prefix: the prefix of the input files
#     :param gene_ex_only: return gene expression data only if is True
#     :return: anndata
#     """
#     # 1.   check file status.
#     # if not os.path.exists(path):
#     #    logger.error(f"{path} is not exist!")
#     #     raise FileExistsError(f"{path} is not exist!")
#     basic_fileset = {'barcodes.tsv', 'genes.tsv', 'matrix.mtx'}
#     genefile = (f"{path}/{prefix}genes.tsv")
#     featurefile = (f"{path}/{prefix}features.tsv.gz")
#     adata = read_10x_mtx(path, prefix)
#     if os.path.isfile(genefile) or not gene_ex_only:
#         return adata
#     else:
#         gex_rows = list(map(lambda x: x == 'Gene Expression', adata.var['feature_types']))
#         return adata[:, gex_rows].copy()


# def read_10x_mtx(path, prefix="", var_names='gene_symbols', make_unique=True):
#     mtxfile = check_file(path, prefix, "matrix.mtx")
#     genesfile = check_file(path, prefix, "genes.tsv")
#     barcodesfile = check_file(path, prefix, "barcodes.tsv")
#     adata = read_mtx(mtxfile).T  # transpose
#     genes = pd.read_csv(genesfile, header=None, sep='\t')
#     gene_id = genes[0].values
#     gene_symbol = genes[1].values
#     if var_names == 'gene_symbols':
#         var_names = genes[1].values
#         # if make_unique:
#         #    var_names = anndata.utils.make_index_unique(pd.Index(var_names))
#         adata.var_names = var_names
#         adata.var['gene_ids'] = genes[0].values
#     elif var_names == 'gene_ids':
#         adata.var_names = genes[0].values
#         adata.var['gene_symbols'] = genes[1].values
#     else:
#         raise ValueError("`var_names` needs to be 'gene_symbols' or 'gene_ids'")
#     if os.path.isfile(f"{path}/{prefix}features.tsv.gz"):
#         adata.var['feature_types'] = genes[2].values
#
#     adata.obs_names = pd.read_csv(barcodesfile, header=None)[0].values
#     return adata
@ReadWriteUtils.check_file_exists
def read_gef(
        file_path: str,
        bin_type: str = "bins",
        bin_size: int = 100,
        is_sparse: bool = True,
        gene_list: Optional[list] = None,
        region: Optional[list] = None
):
    """
    Read the GEF (.h5) file, and generate the StereoExpData object.

    Parameters
    ---------------
    file_path
        the path to input file.
    bin_type
        the bin type includes `'bins'` or `'cell_bins'`.
    bin_size
        the size of bin to merge, which only takes effect when the `bin_type` is set as `'bins'`.
    is_sparse
        the matrix is sparse matrix, if `True`, otherwise `np.ndarray`.
    gene_list
        select targeted data based on the gene list.
    region
        restrict data to the region condition, like [minX, maxX, minY, maxY].

    Returns
    ------------------------
    An object of StereoExpData.
    """
    logger.info(f'read_gef begin ...')
    from gefpy.utils import gef_is_cell_bin
    is_cell_bin = gef_is_cell_bin(file_path)
    if bin_type == 'cell_bins':
        if not is_cell_bin:
            raise Exception('This file is not the type of CellBin.')
        
        data = StereoExpData(file_path=file_path, bin_type=bin_type, bin_size=bin_size)
        from gefpy.cgef_reader_cy import CgefR
        gef = CgefR(file_path)
        cellborders_coord_list, coord_count_per_cell = gef.get_cellborders([])
        border_points_count_per_cell = int(coord_count_per_cell / 2)
        cell_borders = cellborders_coord_list.reshape((-1, border_points_count_per_cell, 2))
        if gene_list is not None or region is not None:
            if gene_list is None:
                gene_list = []
            if region is None:
                region = []
            uniq_cell, gene_names, count, cell_ind, gene_ind = gef.get_filtered_data(region, gene_list)
            gene_num = gene_names.size
            cell_num = uniq_cell.size
            exp_matrix = csr_matrix((count, (cell_ind, gene_ind)), shape=(cell_num, gene_num), dtype=np.uint32)
            position = np.array(
                list((zip(np.right_shift(uniq_cell, 32), np.bitwise_and(uniq_cell, 0xffffffff))))).astype('uint32')

            data.position = position
            logger.info(f'the matrix has {cell_num} cells, and {gene_num} genes.')

            uniq_cell_borders = cell_borders[np.in1d(gef.get_cell_names(), uniq_cell)]
            data.cells = Cell(cell_name=uniq_cell, cell_border=uniq_cell_borders)
            data.genes = Gene(gene_name=gene_names)

            data.exp_matrix = exp_matrix if is_sparse else exp_matrix.toarray()
        else:
            from gefpy.cell_exp_reader import CellExpReader
            cell_bin_gef = CellExpReader(file_path)
            data.position = cell_bin_gef.positions
            logger.info(f'the matrix has {cell_bin_gef.cell_num} cells, and {cell_bin_gef.gene_num} genes.')
            exp_matrix = csr_matrix((cell_bin_gef.count, (cell_bin_gef.rows, cell_bin_gef.cols)),
                                    shape=(cell_bin_gef.cell_num, cell_bin_gef.gene_num), dtype=np.uint32)
            data.cells = Cell(cell_name=cell_bin_gef.cells, cell_border=cell_borders)
            data.genes = Gene(gene_name=cell_bin_gef.genes)
            data.exp_matrix = exp_matrix if is_sparse else exp_matrix.toarray()
        data.attr = {
            'resolution': read_gef_info(file_path)['resolution']
        }
    else:
        if is_cell_bin:
            raise Exception('This file is not the type of SquareBin.')
        
        from gefpy.bgef_reader_cy import BgefR
        gef = BgefR(file_path, bin_size, 4)

        data = StereoExpData(file_path=file_path, bin_type=bin_type, bin_size=bin_size)
        data.offset_x, data.offset_y = gef.get_offset()
        gef_attr = gef.get_exp_attr()
        data.attr = {
            'minX': gef_attr[0],
            'minY': gef_attr[1],
            'maxX': gef_attr[2],
            'maxY': gef_attr[3],
            'maxExp': gef_attr[4],
            'resolution': gef_attr[5],
        }

        if gene_list is not None or region is not None:
            if gene_list is None:
                gene_list = []
            if region is None:
                region = []
            uniq_cell, gene_names, count, cell_ind, gene_ind = gef.get_filtered_data(region, gene_list)
            cell_num = uniq_cell.size
            gene_num = gene_names.size
            logger.info(f'the matrix has {cell_num} cells, and {gene_num} genes.')
            exp_matrix = csr_matrix((count, (cell_ind, gene_ind)), shape=(cell_num, gene_num), dtype=np.uint32)
            position = np.array(
                list((zip(np.right_shift(uniq_cell, 32), np.bitwise_and(uniq_cell, 0xffffffff))))).astype('uint32')

            data.position = position
            data.cells = Cell(cell_name=uniq_cell)
            data.genes = Gene(gene_name=gene_names)

            data.exp_matrix = exp_matrix if is_sparse else exp_matrix.toarray()
        else:
            gene_num = gef.get_gene_num()
            uniq_cells, rows, count = gef.get_exp_data()
            cell_num = len(uniq_cells)
            logger.info(f'the matrix has {cell_num} cells, and {gene_num} genes.')
            cols, uniq_genes = gef.get_gene_data()
            data.position = np.array(list(
                (zip(np.right_shift(uniq_cells, 32), np.bitwise_and(uniq_cells, 0xffffffff))))).astype('uint32')
            exp_matrix = csr_matrix((count, (rows, cols)), shape=(cell_num, gene_num), dtype=np.uint32)
            data.cells = Cell(cell_name=uniq_cells)
            data.genes = Gene(gene_name=uniq_genes)
            data.exp_matrix = exp_matrix if is_sparse else exp_matrix.toarray()
    logger.info(f'read_gef end.')

    return data


@ReadWriteUtils.check_file_exists
def read_gef_info(file_path: str):
    """
    Read the property information of the GEF `(.h5)` file.

    Parameters
    -------------
    file_path
        the path to input file.

    Returns
    --------------------
    An attribute dictionary.

    """
    from gefpy.utils import gef_is_cell_bin

    bin_type = gef_is_cell_bin(file_path)

    h5_file = h5py.File(file_path, 'r')
    info_dict = {}

    if not bin_type:
        logger.info('This is GEF file which contains traditional bin infomation.')
        logger.info('bin_type: bins')

        info_dict['bin_list'] = list(h5_file['geneExp'].keys())
        logger.info('Bin size list: {0}'.format(info_dict['bin_list']))

        if type(h5_file['geneExp']['bin1']['expression'].attrs['resolution']) is np.ndarray:
            info_dict['resolution'] = h5_file['geneExp']['bin1']['expression'].attrs['resolution'][0]
        else:
            info_dict['resolution'] = h5_file['geneExp']['bin1']['expression'].attrs['resolution']
        logger.info('Resolution: {0}'.format(info_dict['resolution']))

        info_dict['gene_count'] = h5_file['geneExp']['bin1']['gene'].shape[0]
        logger.info('Gene count: {0}'.format(info_dict['gene_count']))

        maxX = h5_file['geneExp']['bin1']['expression'].attrs['maxX'][0]
        minX = h5_file['geneExp']['bin1']['expression'].attrs['minX'][0]

        maxY = h5_file['geneExp']['bin1']['expression'].attrs['maxY'][0]
        minY = h5_file['geneExp']['bin1']['expression'].attrs['minY'][0]

        info_dict['offsetX'] = minX
        logger.info('offsetX: {0}'.format(info_dict['offsetX']))

        info_dict['offsetY'] = minY
        logger.info('offsetY: {0}'.format(info_dict['offsetY']))

        info_dict['width'] = maxX - minX
        logger.info('Width: {0}'.format(info_dict['width']))

        info_dict['height'] = maxY - minY
        logger.info('Height: {0}'.format(info_dict['height']))

        info_dict['maxExp'] = h5_file['geneExp']['bin1']['expression'].attrs['maxExp'][0]
        logger.info('Max Exp: {0}'.format(info_dict['maxExp']))

    else:
        logger.info('This is GEF file which contains cell bin infomation.')
        logger.info('bin_type: cell_bins')

        from gefpy.cgef_reader_cy import CgefR
        cgef = CgefR(file_path)

        info_dict['cell_num'] = cgef.get_cell_num()
        logger.info('Number of cells: {0}'.format(info_dict['cell_num']))

        info_dict['gene_num'] = cgef.get_gene_num()
        logger.info('Number of gene: {0}'.format(info_dict['gene_num']))

        info_dict['resolution'] = h5_file.attrs['resolution'][0]
        logger.info('Resolution: {0}'.format(info_dict['resolution']))

        info_dict['offsetX'] = h5_file.attrs['offsetX'][0]
        logger.info('offsetX: {0}'.format(info_dict['offsetX']))

        info_dict['offsetY'] = h5_file.attrs['offsetY'][0]
        logger.info('offsetY: {0}'.format(info_dict['offsetY']))

        info_dict['averageGeneCount'] = h5_file['cellBin']['cell'].attrs['averageGeneCount'][0]
        logger.info('Average number of genes: {0}'.format(info_dict['averageGeneCount']))

        info_dict['maxGeneCount'] = h5_file['cellBin']['cell'].attrs['maxGeneCount'][0]
        logger.info('Maximum number of genes: {0}'.format(info_dict['maxGeneCount']))

        info_dict['averageExpCount'] = h5_file['cellBin']['cell'].attrs['averageExpCount'][0]
        logger.info('Average expression: {0}'.format(info_dict['averageExpCount']))

        info_dict['maxExpCount'] = h5_file['cellBin']['cell'].attrs['maxExpCount'][0]
        logger.info('Maximum expression: {0}'.format(info_dict['maxExpCount']))

    return info_dict

# @ReadWriteUtils.check_file_exists
# def read_h5ad(file_path: str, flavor: str = 'scanpy'):
#     '''
#     :param file_path: h5ad file path.
#     :return: `StereoExpData`-like `AnnBasedStereoExpData` obj
#     '''
#     if flavor == 'scanpy':
#         from stereo.core.stereo_exp_data import AnnBasedStereoExpData
#         return AnnBasedStereoExpData(file_path)
#     elif flavor == 'seurat':
#         raise NotImplementedError
#     else:
#         raise Exception<|MERGE_RESOLUTION|>--- conflicted
+++ resolved
@@ -274,17 +274,12 @@
                     gene_cluster_res_key = f'gene_exp_{res_key}'
                     if ('gene_exp_cluster' not in data.tl.key_record) or (
                             gene_cluster_res_key not in data.tl.key_record['gene_exp_cluster']):
-<<<<<<< HEAD
-                        data.tl.result[gene_cluster_res_key] = cell_cluster_to_gene_exp_cluster(data.tl, res_key)
-                        data.tl.reset_key_record('gene_exp_cluster', gene_cluster_res_key)
-=======
                         # data.tl.result[gene_cluster_res_key] = cell_cluster_to_gene_exp_cluster(data.tl, res_key)
                         # data.tl.reset_key_record('gene_exp_cluster', gene_cluster_res_key)
                         gene_cluster_res = cell_cluster_to_gene_exp_cluster(data.tl, res_key)
                         if gene_cluster_res is not False:
                             data.tl.result[gene_cluster_res_key] = gene_cluster_res
                             data.tl.reset_key_record('gene_exp_cluster', gene_cluster_res_key)
->>>>>>> 7a331eb4
                 if analysis_key == 'sct':
                     data.tl.result[res_key] = [
                         {
@@ -702,11 +697,7 @@
                 adata.uns['sct_data'] = csr_matrix(data.tl.result[res_key][0]['data'].T)
                 adata.uns['sct_scale'] = csr_matrix(data.tl.result[res_key][0]['scale.data'].T.to_numpy())
                 adata.uns['sct_scale_genename'] = list(data.tl.result[res_key][0]['scale.data'].index)
-<<<<<<< HEAD
-                adata.uns['sct_top_features'] = list(data.tl.result[res_key][1]['umi_genes'])
-=======
                 adata.uns['sct_top_features'] = list(data.tl.result[res_key][1]['top_features'])
->>>>>>> 7a331eb4
                 adata.uns['sct_cellname'] = list(data.tl.result[res_key][1]['umi_cells'].astype('str'))
                 adata.uns['sct_genename'] = list(data.tl.result[res_key][1]['umi_genes'])
             elif key in ['pca', 'umap', 'tsne']:
