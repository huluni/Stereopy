--- conflicted
+++ resolved
@@ -25,12 +25,8 @@
             OVERLAP=100,
             model_path=None,
             tissue_seg_model_path='',
-<<<<<<< HEAD
-            tissue_seg_method=DEEP
-=======
             tissue_seg_method=DEEP,
             post_processing_workers=10
->>>>>>> 3f2647e1
         ):
         self.deep_crop_size = DEEP_CROP_SIZE
         self.overlap = OVERLAP
@@ -272,7 +268,6 @@
 
     def save_cell_mask(self):
         """save cell mask from network or watershed"""
-        print(f"len(__file) = {len(self.__file)}")
         for idx, file in enumerate(self.__file):
             file_name, _ = os.path.splitext(file)
             self.__save_each_file_result(file_name, idx)
