#!/usr/bin/env python3
# coding: utf-8
"""
@author: Ping Qiu  qiuping1@genomics.cn
@last modified by: Ping Qiu
@file: data_helper.py
@time: 2021/3/14 16:11
"""
# from scipy.sparse import issparse
import scipy.sparse as sp
import pandas as pd
import numpy as np
import numba as nb
from ..core.stereo_exp_data import StereoExpData
from typing import Optional, Iterable
from datetime import datetime
from stereo.core.cell import Cell
from stereo.core.gene import Gene


def select_group(st_data, groups, cluster):
    all_groups = set(cluster['group'].values)
    groups = [groups] if isinstance(groups, str) else groups
    for g in groups:
        if g not in all_groups:
            raise ValueError(f"cluster {g} is not in all cluster.")
    group_index = cluster['group'].isin(groups)
    # exp_matrix = st_data.exp_matrix.toarray() if sp.issparse(st_data.exp_matrix) else st_data.exp_matrix
    group_sub = st_data.exp_matrix[group_index]
    return group_sub, group_index


def get_cluster_res(adata, data_key='clustering'):
    cluster_data = adata.uns[data_key].cluster
    cluster = cluster_data['cluster'].astype(str).astype('category').values
    return cluster


def get_position_array(data, obs_key='spatial'):
    return np.array(data.obsm[obs_key])[:, 0: 2]


def exp_matrix2df(data: StereoExpData, cell_name: Optional[np.ndarray] = None, gene_name: Optional[np.ndarray] = None):
    if data.tl.raw:
        cell_isin = np.isin(data.tl.raw.cell_names, data.cell_names)
        gene_isin = np.isin(data.tl.raw.gene_names, data.gene_names)
        exp_matrix = data.tl.raw.exp_matrix[cell_isin, :][:, gene_isin]
        # data = data.tl.raw
    else:
        exp_matrix = data.exp_matrix
    cell_index = [np.argwhere(data.cells.cell_name == i)[0][0] for i in cell_name] if cell_name is not None else None
    gene_index = [np.argwhere(data.genes.gene_name == i)[0][0] for i in gene_name] if gene_name is not None else None
    # x = data.exp_matrix[cell_index, :] if cell_index is not None else data.exp_matrix
    x = exp_matrix[cell_index, :] if cell_index is not None else exp_matrix
    x = x[:, gene_index] if gene_index is not None else x
    x = x if isinstance(x, np.ndarray) else x.toarray()
    index = cell_name if cell_name is not None else data.cell_names
    columns = gene_name if gene_name is not None else data.gene_names
    df = pd.DataFrame(data=x, index=index, columns=columns)
    return df


def get_top_marker(g_name: str, marker_res: dict, sort_key: str, ascend: bool = False, top_n: int = 10):
    result = marker_res[g_name]
    top_res = result.sort_values(by=sort_key, ascending=ascend).head(top_n).dropna(axis=0, how='any')
    return top_res


def merge(data1: StereoExpData = None, data2: StereoExpData = None, *args, reorganize_coordinate=2,
          coordinate_offset_additional=0):
    """merge two or more datas to one

    :param data1: the first data to be merged, an object of StereoExpData, defaults to None
    :param data2: the second data to be merged, an object of StereoExpData, defaults to None
        you can also input more than two datas
    :param reorganize_coordinate: set it to decide to whether reorganize the coordinates of the cells
                if set it to False, will not reorganize 
                if set it to a number, like 2, the coordinates of cells will be reorganized to 2 columns like below:
                        ---------------
                        | data1 data2 |
                        | data3 data4 |
                        | data5 ...   |
                        | ...   ...   |
                        ---------------
                if set to False, the coordinates maybe overlap between each data.
    :param coordinate_offset_additional: the offset between left and right or up and down after reorganizing the coordinates of cells
                for example, between data1 and data2, data1 and data3, data2 and data4...
                be ignored if reorganize_coordinate set to False
    :return: a new object of StereoExpData
    """
    assert data1 is not None, 'the first parameter `data1` must be input'
    if data2 is None:
        return data1
    datas = [data1, data2]
    if len(args) > 0:
        datas.extend(args)
    data_count = len(datas)
    new_data = StereoExpData(merged=True)
    new_data.sn = {}
    if reorganize_coordinate:
        from math import ceil
        position_row_count = ceil(data_count / reorganize_coordinate)
        position_column_count = reorganize_coordinate
        max_xs = [0] * (position_column_count + 1)
        max_ys = [0] * (position_row_count + 1)
    for i in range(data_count):
        data: StereoExpData = datas[i]
        data.cells.batch = i
        cell_names = np.array([f"{cell_name}-{i}" for cell_name in data.cells.cell_name])
        data.array2sparse()
        new_data.sn[str(i)] = data.sn
        if i == 0:
            new_data.exp_matrix = data.exp_matrix.copy()
            new_data.cells = Cell(cell_name=cell_names, cell_border=data.cells.cell_boder, batch=data.cells.batch)
            new_data.genes = Gene(gene_name=data.gene_names)
            new_data.position = data.position
            new_data.bin_type = data.bin_type
            new_data.bin_size = data.bin_size
            new_data.offset_x = data.offset_x
            new_data.offset_y = data.offset_y
            new_data.attr = data.attr
        else:
            new_data.cells.cell_name = np.concatenate([new_data.cells.cell_name, cell_names])
            new_data.cells.batch = np.concatenate([new_data.cells.batch, data.cells.batch])
            if new_data.cell_borders is not None and data.cell_borders is not None:
                new_data.cells.cell_boder = np.concatenate([new_data.cells.cell_boder, data.cells.cell_boder])
            new_data.position = np.concatenate([new_data.position, data.position])
            new_data.genes.gene_name, ind1, ind2 = np.intersect1d(new_data.genes.gene_name, data.genes.gene_name, return_indices=True)
            new_data.exp_matrix = sp.vstack([new_data.exp_matrix[:, ind1], data.exp_matrix[:, ind2]])
            if new_data.offset_x is not None and data.offset_x is not None:
                new_data.offset_x = min(new_data.offset_x, data.offset_x)
            if new_data.offset_y is not None and data.offset_y is not None:
                new_data.offset_y = min(new_data.offset_y, data.offset_y)
            if new_data.attr is not None and data.attr is not None:
                new_data.attr = {
                    'minX': min(new_data.attr['minX'], data.attr['minX']),
                    'minY': min(new_data.attr['minY'], data.attr['minY']),
                    'maxX': max(new_data.attr['maxX'], data.attr['maxX']),
                    'maxY': max(new_data.attr['maxY'], data.attr['maxY']),
                    'minExp': new_data.exp_matrix.min(),
                    'maxExp': new_data.exp_matrix.min(),
                    'resolution': 0,
                }
        if reorganize_coordinate:
            position_row_number = i // reorganize_coordinate
            position_column_number = i % reorganize_coordinate
            max_x = data.position[:, 0].max()
            max_y = data.position[:, 1].max()
            if max_x > max_xs[position_column_number + 1]:
                max_xs[position_column_number + 1] = max_x
            if max_y > max_ys[position_row_number + 1]:
                max_ys[position_row_number + 1] = max_y
    if reorganize_coordinate:
        coordinate_offset_additional = 0 if coordinate_offset_additional < 0 else coordinate_offset_additional
        batches = np.unique(new_data.cells.batch).tolist()
        batches.sort(key=lambda x: int(x))
        for i, bno in enumerate(batches):
            idx = np.where(new_data.cells.batch == bno)[0]
            position_row_number = i // reorganize_coordinate
            position_column_number = i % reorganize_coordinate
            x_add = max_xs[position_column_number]
            y_add = max_ys[position_row_number]
            if position_column_number > 0:
                x_add += sum(max_xs[0:position_column_number]) + coordinate_offset_additional * position_column_number
            if position_row_number > 0:
                y_add += sum(max_ys[0:position_row_number]) + coordinate_offset_additional * position_row_number
            # position_offset = np.repeat([[x_add, y_add]], repeats=len(idx), axis=0).astype(np.uint32)
            position_offset = np.array([x_add, y_add], dtype=np.uint32)
            new_data.position[idx] += position_offset
            if new_data.position_offset is None:
                new_data.position_offset = {bno: position_offset}
            else:
                # new_data.position_offset = np.concatenate([new_data.position_offset, position_offset])
                new_data.position_offset[bno] = position_offset

    return new_data


def split(data: StereoExpData = None):
    """
    splitting a data which is merged from different batches base on batch number

    :param data: a merged data, defaults to None
    :return: a split data list
    """

    if data is None:
        return None

    from copy import deepcopy
    from .pipeline_utils import cell_cluster_to_gene_exp_cluster

    all_data = []
    data.array2sparse()
    batch = np.unique(data.cells.batch)
    result = data.tl.result
    for bno in batch:
        cell_idx = np.where(data.cells.batch == bno)[0]
        cell_names = data.cell_names[cell_idx]
        new_data = StereoExpData(bin_type=data.bin_type, bin_size=data.bin_size, cells=deepcopy(data.cells), genes=deepcopy(data.genes))
        new_data.cells = new_data.cells.sub_set(cell_idx)
        new_data.position = data.position[cell_idx] - data.position_offset[bno]
        new_data.exp_matrix = data.exp_matrix[cell_idx]
        new_data.tl.key_record = deepcopy(data.tl.key_record)
        new_data.sn = data.sn[bno]
        for key, all_res_key in data.tl.key_record.items():
            if len(all_res_key) == 0:
                continue
            if key == 'hvg':
                for res_key in all_res_key:
                    new_data.tl.result[res_key] = result[res_key]
            elif key in ['pca', 'cluster', 'umap']:
                for res_key in all_res_key:
                    new_data.tl.result[res_key] = result[res_key].iloc[cell_idx]
                    new_data.tl.result[res_key].reset_index(drop=True, inplace=True)
            elif key == 'neighbors':
                min_idx = cell_idx.min()
                max_idx = cell_idx.max() + 1
                for res_key in all_res_key:
                    connectivities = result[res_key]['connectivities']
                    nn_dist = result[res_key]['nn_dist']
                    new_data.tl.result[res_key] = {
                        'neighbor': result[res_key]['neighbor'],
                        'connectivities': connectivities[min_idx:max_idx, min_idx:max_idx],
                        'nn_dist': nn_dist[min_idx:max_idx, min_idx:max_idx]
                    }
            elif key == 'marker_genes':
                for res_key in all_res_key:
                    new_data.tl.result[res_key] = result[res_key]
            elif key == 'sct':
                for res_key in all_res_key:
                    cells_bool_list = np.isin(result[res_key][0]['umi_cells'], cell_names)
                    # sct `counts` and `data` should have same shape
                    new_data.tl.result[res_key] = (
                        new_data,
                        {
                            'cells': cell_names,
                            'genes': result[res_key][0]['umi_genes'],
                            'filtered_corrected_counts': result[res_key][0]['counts'][cells_bool_list, :],
                            'filtered_normalized_counts': result[res_key][0]['data'][cells_bool_list, :]
                        }
                    )
            elif key == 'tsne':
                for res_key in all_res_key:
                    new_data.tl.result[res_key] = result[res_key]
            elif key == 'gene_exp_cluster':
                continue
            else:
                for res_key in all_res_key:
                    new_data.tl.result[res_key] = result[res_key]
        if data.tl.raw is not None:
            new_data.tl.raw = data.tl.raw.tl.filter_cells(cell_list=cell_names, inplace=False)
        if 'gene_exp_cluster' in data.tl.key_record:
            for cluster_res_key in data.tl.key_record['cluster']:
<<<<<<< HEAD
                new_data.tl.result[f"gene_exp_{cluster_res_key}"] = cell_cluster_to_gene_exp_cluster(new_data.tl, cluster_res_key)
=======
                gene_exp_cluster_res = cell_cluster_to_gene_exp_cluster(new_data.tl, cluster_res_key)
                if gene_exp_cluster_res is not False:
                    new_data.tl.result[f"gene_exp_{cluster_res_key}"] = gene_exp_cluster_res
>>>>>>> ed9e4e22
        all_data.append(new_data)

    return all_data<|MERGE_RESOLUTION|>--- conflicted
+++ resolved
@@ -252,13 +252,9 @@
             new_data.tl.raw = data.tl.raw.tl.filter_cells(cell_list=cell_names, inplace=False)
         if 'gene_exp_cluster' in data.tl.key_record:
             for cluster_res_key in data.tl.key_record['cluster']:
-<<<<<<< HEAD
-                new_data.tl.result[f"gene_exp_{cluster_res_key}"] = cell_cluster_to_gene_exp_cluster(new_data.tl, cluster_res_key)
-=======
                 gene_exp_cluster_res = cell_cluster_to_gene_exp_cluster(new_data.tl, cluster_res_key)
                 if gene_exp_cluster_res is not False:
                     new_data.tl.result[f"gene_exp_{cluster_res_key}"] = gene_exp_cluster_res
->>>>>>> ed9e4e22
         all_data.append(new_data)
 
     return all_data