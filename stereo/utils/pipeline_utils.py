from typing import Sequence, Optional, Union
import pandas as pd
import numpy as np
from stereo.core.st_pipeline import StPipeline
from stereo.log_manager import logger

<<<<<<< HEAD

def cell_cluster_to_gene_exp_cluster(tl: StPipeline, cluster_res_key: str = None):
    if tl.raw is None:
        logger.warn("This function should be based on raw data, you could run `raw_checkpoint` before pre-processing")
=======
def cell_cluster_to_gene_exp_cluster(
    tl: StPipeline,
    cluster_res_key: str = None,
    groups: Union[Optional[Sequence[str]], str] = None,
    genes: Union[Optional[Sequence[str]], str] = None,
    kind='sum'):
    if  tl.raw is None:
        logger.warn(
            """
            The function cell_cluster_to_gene_exp_cluster must be based on raw data.
            Please run data.tl.raw_checkpoint() before Normalization.
            """
        )
>>>>>>> 4c923a17
        return False

    if cluster_res_key is None:
        logger.warn("The parameter cluster_res_key of the function cell_cluster_to_gene_exp_cluster must be input")
        return False

    if cluster_res_key not in tl.result:
        logger.warn(f"The cluster_res_key '{cluster_res_key}' is not exists")
        return False

    cluster_result: pd.DataFrame = tl.result[cluster_res_key].copy()
    cluster_result.reset_index(inplace=True)
    cluster_result.sort_values(by=['group', 'index'], inplace=True)
    group_index = cluster_result.groupby('group').agg(cell_index=('index', list))
    if groups is not None:
        if isinstance(groups, str):
            groups = [groups]
        group_index = group_index.loc[groups]
    tmp = []
    tl.raw.array2sparse()
    raw_cells_isin_data = np.isin(tl.raw.cell_names, tl.data.cell_names)
    raw_genes_isin_data = np.isin(tl.raw.gene_names, tl.data.gene_names)
    if genes is not None:
        if isinstance(genes, str):
            genes = [genes]
        all_genes_isin = np.isin(tl.raw.gene_names, genes)
    else:
        all_genes_isin = True
    exp_matrix = tl.raw.exp_matrix[raw_cells_isin_data][:, (raw_genes_isin_data & all_genes_isin)]
    gene_names = tl.raw.gene_names[(raw_genes_isin_data & all_genes_isin)]

    if kind != 'mean':
        kind = 'sum'
    for _, cell_index in group_index.iterrows():
        cell_index = cell_index.to_numpy()[0]
        if kind == 'sum':
            exp_tmp = exp_matrix[cell_index].sum(axis=0).A[0]
        else:
            exp_tmp = exp_matrix[cell_index].mean(axis=0).A[0]
        tmp.append(exp_tmp)
    cluster_exp_matrix = np.vstack(tmp)
<<<<<<< HEAD
    return pd.DataFrame(cluster_exp_matrix, columns=tl.data.gene_names, index=group_index.index).T
=======
    return pd.DataFrame(cluster_exp_matrix, columns=gene_names, index=group_index.index).T 
>>>>>>> 4c923a17
<|MERGE_RESOLUTION|>--- conflicted
+++ resolved
@@ -4,12 +4,6 @@
 from stereo.core.st_pipeline import StPipeline
 from stereo.log_manager import logger
 
-<<<<<<< HEAD
-
-def cell_cluster_to_gene_exp_cluster(tl: StPipeline, cluster_res_key: str = None):
-    if tl.raw is None:
-        logger.warn("This function should be based on raw data, you could run `raw_checkpoint` before pre-processing")
-=======
 def cell_cluster_to_gene_exp_cluster(
     tl: StPipeline,
     cluster_res_key: str = None,
@@ -23,13 +17,11 @@
             Please run data.tl.raw_checkpoint() before Normalization.
             """
         )
->>>>>>> 4c923a17
         return False
-
     if cluster_res_key is None:
         logger.warn("The parameter cluster_res_key of the function cell_cluster_to_gene_exp_cluster must be input")
         return False
-
+    
     if cluster_res_key not in tl.result:
         logger.warn(f"The cluster_res_key '{cluster_res_key}' is not exists")
         return False
@@ -65,8 +57,4 @@
             exp_tmp = exp_matrix[cell_index].mean(axis=0).A[0]
         tmp.append(exp_tmp)
     cluster_exp_matrix = np.vstack(tmp)
-<<<<<<< HEAD
-    return pd.DataFrame(cluster_exp_matrix, columns=tl.data.gene_names, index=group_index.index).T
-=======
-    return pd.DataFrame(cluster_exp_matrix, columns=gene_names, index=group_index.index).T 
->>>>>>> 4c923a17
+    return pd.DataFrame(cluster_exp_matrix, columns=gene_names, index=group_index.index).T