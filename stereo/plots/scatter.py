--- conflicted
+++ resolved
@@ -38,12 +38,9 @@
         legend_ncol=2,
         show_legend=True,
         show_ticks=False,
-<<<<<<< HEAD
-=======
         vmin=None,
         vmax=None,
         SegmentedColormap = None,
->>>>>>> 941760a6
 ):  # scatter plot, 聚类后表达矩阵空间分布
     """
     scatter plotter
@@ -63,11 +60,8 @@
     :param legend_ncol: number of legend columns
     :param show_legend
     :param show_ticks
-<<<<<<< HEAD
-=======
     :param vmin:
     :param vmax:
->>>>>>> 941760a6
 
     :return: matplotlib Axes object
 
@@ -82,14 +76,6 @@
         colors = conf.linear_colors(palette)
         cmap = ListedColormap(colors)
         cmap.set_bad(bad_color)
-<<<<<<< HEAD
-        sns.scatterplot(x=x, y=y, hue=hue, ax=ax, palette=cmap, size=hue, sizes=(dot_size, dot_size))
-        ax.legend_.remove()
-        norm = plt.Normalize(hue.min(), hue.max())
-        sm = plt.cm.ScalarMappable(cmap=cmap, norm=norm)
-        sm.set_array([])
-        ax.figure.colorbar(sm)
-=======
 
         sns.scatterplot(x=x, y=y, hue=hue, ax=ax, palette=cmap, size=hue, sizes=(dot_size, dot_size), vmin=vmin,
                         vmax=vmax)
@@ -99,7 +85,6 @@
             sm.set_array([])
             ax.figure.colorbar(sm)
         ax.legend_.remove()
->>>>>>> 941760a6
     else:
         from natsort import natsorted
         import collections
@@ -143,11 +128,8 @@
         bad_color: str = "lightgrey",
         dot_size: int = None,
         palette: Optional[Union[np.ndarray, list, str]] = 'stereo',
-<<<<<<< HEAD
-=======
         vmin=None,
         vmax=None,
->>>>>>> 941760a6
 ):
     """
     plot multiple scatters
@@ -163,11 +145,8 @@
     :param bad_color: the name list of clusters to show.
     :param dot_size: marker size.
     :param palette: customized colors
-<<<<<<< HEAD
-=======
     :param vmin:
     :param vmax:
->>>>>>> 941760a6
 
     :return: matplotlib Axes object
 
@@ -198,13 +177,9 @@
                      color_bar=color_bar,
                      bad_color=bad_color,
                      dot_size=dot_size,
-<<<<<<< HEAD
-                     palette=palette
-=======
                      palette=palette,
                      vmin=vmin,
                      vmax=vmax,
->>>>>>> 941760a6
                      )
     return fig
 
