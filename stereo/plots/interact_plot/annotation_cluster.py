#!/usr/bin/env python3
# coding: utf-8
"""
@author: xujunhao@genomics.cn
@time:2022/12/22
"""

import holoviews as hv
import hvplot.pandas
import panel as pn
import collections
from holoviews import opts
from stereo.stereo_config import StereoConfig
from natsort import natsorted

conf = StereoConfig()

colormaps = conf.colormaps
pn.param.ParamMethod.loading_indicator = True
theme_default = 'stereo_30'
color_key = collections.OrderedDict()


def interact_spatial_cluster_annotation(
        data,
        df,
        res_marker_gene,
        res_key,
        width=500,
        height=500,
):
    """
    spatial distribution color mapped by cluster

    :param df: data frame, eg:
       x  y  group
    0  1  2        0
    1  2  3        1
    2  3  4        2
    :param width: width
    :param height: height

    :return: panel widgets
    """
    # for notebook show
    pn.extension()
    hv.extension('bokeh')
    # default setting
    dot_size_default = 1 if len(df) > 20000 else int(100000 / len(df))

    dot_slider = pn.widgets.IntSlider(name='dot size', value=dot_size_default, start=1, end=200, step=1, width=200)
    cs = natsorted(set(df['group']))
    cluster_select = pn.widgets.Select(name='cluster', options=cs, value=cs[0], width=100, loading=False)

    marker_gene_select = pn.widgets.DataFrame(res_marker_gene['1.vs.rest'].sort_values(by='scores', ascending=False)[['genes','scores']].set_index('scores').head(100), width=200, height=400)
    ##
    if len(cs) > len(colormaps[theme_default]):
        colormaps[theme_default] = conf.get_colors(theme_default, n=len(cs))

    global color_key
    color_key = collections.OrderedDict({k: c for k, c in zip(cs, colormaps[theme_default][0:len(cs)])})

    ct_colorpicker = pn.widgets.ColorPicker(name='node color', value=color_key[cs[0]], width=70)

    cluster_text = pn.widgets.TextInput(name='annotation', width=100)
    
    global flag
    flag = 1
    
    #global cluster_name
    #cluster_name = cluster_select.value
    
    @pn.depends(cluster_select)
    def _df_marker_gene(x):
        marker_cluster_select = x + '.vs.rest'
        marker_gene_select = pn.widgets.DataFrame(res_marker_gene[marker_cluster_select].sort_values(by='scores', ascending=False)[['genes','scores']].set_index('scores').head(100), width=200, height=400)
        return marker_gene_select
    
    @pn.depends(dot_slider, cluster_text)
    def _df_plot(dot_size, cluster_text):
        global theme_default
        global color_key
        global flag
        cluster_name = cluster_select.value
        if flag == 1:
            flag += 1
        else:
            df.loc[df['group']==cluster_name,'group'] = cluster_text
            color_key[cluster_text] = color_key.pop(cluster_name)
            
        sfig = df.hvplot.scatter(
            x='x', y='y',
            by='group',
            size=dot_size,
            muted_alpha=0,
            width=width,
            height=height,
            padding=(0.1, 0.1)
        ).opts(bgcolor='#ffffff',
               invert_yaxis=True,
               aspect='equal',
               active_tools=['wheel_zoom']
               # legend_muted=True,
               # legend_cols=2
               )
        return sfig.opts(
            hv.opts.Scatter(
                color=hv.dim('group').categorize(color_key)
            ))
    
    button_save = pn.widgets.Button(name='Save annotation', width=200)
    def save_annotation(event):
        data.tl.result[res_key] = df[['bins','group']]
        key = 'cluster'
        data.tl.reset_key_record(key, res_key)
        gene_cluster_res_key = f'gene_exp_{res_key}'
        from stereo.utils.pipeline_utils import cell_cluster_to_gene_exp_cluster
<<<<<<< HEAD
        data.tl.result[gene_cluster_res_key] = cell_cluster_to_gene_exp_cluster(data.tl, res_key)
        data.tl.reset_key_record('gene_exp_cluster', gene_cluster_res_key)
=======

        gene_exp_cluster_res = cell_cluster_to_gene_exp_cluster(data.tl, res_key)
        if gene_exp_cluster_res is not False:
            data.tl.result[gene_cluster_res_key] = gene_exp_cluster_res
            data.tl.reset_key_record('gene_exp_cluster', gene_cluster_res_key)
>>>>>>> ed9e4e22
        
    button_save.on_click(save_annotation)
    
    coms = pn.Row(
        _df_plot,
        pn.Column(
            dot_slider,
            pn.Row(
                cluster_select,
                cluster_text
            ),
            button_save,
            _df_marker_gene
        )
    )
    return coms

<|MERGE_RESOLUTION|>--- conflicted
+++ resolved
@@ -115,16 +115,11 @@
         data.tl.reset_key_record(key, res_key)
         gene_cluster_res_key = f'gene_exp_{res_key}'
         from stereo.utils.pipeline_utils import cell_cluster_to_gene_exp_cluster
-<<<<<<< HEAD
-        data.tl.result[gene_cluster_res_key] = cell_cluster_to_gene_exp_cluster(data.tl, res_key)
-        data.tl.reset_key_record('gene_exp_cluster', gene_cluster_res_key)
-=======
 
         gene_exp_cluster_res = cell_cluster_to_gene_exp_cluster(data.tl, res_key)
         if gene_exp_cluster_res is not False:
             data.tl.result[gene_cluster_res_key] = gene_exp_cluster_res
             data.tl.reset_key_record('gene_exp_cluster', gene_cluster_res_key)
->>>>>>> ed9e4e22
         
     button_save.on_click(save_annotation)
     
